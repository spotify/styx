/*-
 * -\-\-
 * Spotify Styx Common
 * --
 * Copyright (C) 2016 Spotify AB
 * --
 * Licensed under the Apache License, Version 2.0 (the "License");
 * you may not use this file except in compliance with the License.
 * You may obtain a copy of the License at
 * 
 *      http://www.apache.org/licenses/LICENSE-2.0
 * 
 * Unless required by applicable law or agreed to in writing, software
 * distributed under the License is distributed on an "AS IS" BASIS,
 * WITHOUT WARRANTIES OR CONDITIONS OF ANY KIND, either express or implied.
 * See the License for the specific language governing permissions and
 * limitations under the License.
 * -/-/-
 */

package com.spotify.styx.storage;

import com.google.cloud.datastore.Datastore;
import com.google.cloud.datastore.DatastoreException;
import com.google.cloud.datastore.DatastoreReader;
import com.google.cloud.datastore.DateTime;
import com.google.cloud.datastore.Entity;
import com.google.cloud.datastore.EntityQuery;
import com.google.cloud.datastore.Key;
import com.google.cloud.datastore.KeyFactory;
import com.google.cloud.datastore.PathElement;
import com.google.cloud.datastore.Query;
import com.google.cloud.datastore.QueryResults;
import com.google.cloud.datastore.StructuredQuery.CompositeFilter;
import com.google.cloud.datastore.StructuredQuery.Filter;
import com.google.cloud.datastore.StructuredQuery.PropertyFilter;
import com.google.common.annotations.VisibleForTesting;
import com.google.common.base.Throwables;
import com.google.common.collect.ImmutableList;
import com.google.common.collect.ImmutableMap;
import com.google.common.collect.Lists;
import com.google.common.collect.Maps;
import com.google.common.collect.Sets;
import com.spotify.styx.model.Backfill;
import com.spotify.styx.model.Partitioning;
import com.spotify.styx.model.Resource;
import com.spotify.styx.model.Workflow;
import com.spotify.styx.model.WorkflowId;
import com.spotify.styx.model.WorkflowInstance;
import com.spotify.styx.model.WorkflowState;
import com.spotify.styx.serialization.Json;
import com.spotify.styx.util.FnWithException;
import com.spotify.styx.util.ResourceNotFoundException;
import java.io.IOException;
import java.time.Duration;
import java.time.Instant;
import java.util.Date;
import java.util.List;
import java.util.Map;
import java.util.Objects;
import java.util.Optional;
import java.util.Set;
import java.util.stream.Collectors;
import org.slf4j.Logger;
import org.slf4j.LoggerFactory;

/**
 * A backend for {@link AggregateStorage} backed by Google Datastore
 */
class DatastoreStorage {

  private static final Logger LOG = LoggerFactory.getLogger(DatastoreStorage.class);

  public static final String KIND_STYX_CONFIG = "StyxConfig";
  public static final String KIND_COMPONENT = "Component";
  public static final String KIND_WORKFLOW = "Workflow";
  public static final String KIND_ACTIVE_WORKFLOW_INSTANCE = "ActiveWorkflowInstance";
  public static final String KIND_RESOURCE = "Resource";
  public static final String KIND_BACKFILL = "Backfill";

  public static final String PROPERTY_CONFIG_ENABLED = "enabled";
  public static final String PROPERTY_CONFIG_DOCKER_RUNNER_ID = "dockerRunnerId";
  public static final String PROPERTY_CONFIG_CONCURRENCY = "concurrency";
  public static final String PROPERTY_CONFIG_CLIENT_BLACKLIST = "clientBlacklist";
  public static final String PROPERTY_WORKFLOW_JSON = "json";
  public static final String PROPERTY_WORKFLOW_ENABLED = "enabled";
  public static final String PROPERTY_NEXT_NATURAL_TRIGGER = "nextNaturalTrigger";
  public static final String PROPERTY_DOCKER_IMAGE = "dockerImage";
  public static final String PROPERTY_COUNTER = "counter";
  public static final String PROPERTY_COMPONENT = "component";
  public static final String PROPERTY_WORKFLOW = "workflow";
  public static final String PROPERTY_PARAMETER = "parameter";
  public static final String PROPERTY_COMMIT_SHA = "commitSha";
  public static final String PROPERTY_CONCURRENCY = "concurrency";
  public static final String PROPERTY_START = "start";
  public static final String PROPERTY_END = "end";
  public static final String PROPERTY_NEXT_TRIGGER = "nextTrigger";
  public static final String PROPERTY_PARTITIONING = "partitioning";
  public static final String PROPERTY_ALL_TRIGGERED = "allTriggered";
  public static final String PROPERTY_HALTED = "halted";
  public static final String PROPERTY_DEBUG_ENABLED = "debug";
  public static final String PROPERTY_SUBMISSION_RATE_LIMIT = "submissionRateLimit";

  public static final String KEY_GLOBAL_CONFIG = "styxGlobal";

  public static final boolean DEFAULT_CONFIG_ENABLED = true;
  public static final String DEFAULT_CONFIG_DOCKER_RUNNER_ID = "default";
  public static final boolean DEFAULT_WORKFLOW_ENABLED = false;
  public static final boolean DEFAULT_DEBUG_ENABLED = false;

  public static final int MAX_RETRIES = 100;

  private final Datastore datastore;
  private final Duration retryBaseDelay;
  private final KeyFactory componentKeyFactory;

  @VisibleForTesting
  final Key globalConfigKey;

  DatastoreStorage(Datastore datastore, Duration retryBaseDelay) {
    this.datastore = Objects.requireNonNull(datastore);
    this.retryBaseDelay = Objects.requireNonNull(retryBaseDelay);

    this.componentKeyFactory = datastore.newKeyFactory().kind(KIND_COMPONENT);
    this.globalConfigKey = datastore.newKeyFactory().kind(KIND_STYX_CONFIG).newKey(KEY_GLOBAL_CONFIG);
  }

  private String readConfigString(String property, String defaultValue) {
    return getOpt(datastore, globalConfigKey)
        .filter(w -> w.contains(property))
        .map(config -> config.getString(property))
        .orElse(defaultValue);
  }

  private boolean readConfigBoolean(String property, boolean defaultValue) {
    return getOpt(datastore, globalConfigKey)
        .filter(w -> w.contains(property))
        .map(config -> config.getBoolean(property))
        .orElse(defaultValue);
  }

  boolean globalEnabled() throws IOException {
    return readConfigBoolean(PROPERTY_CONFIG_ENABLED, DEFAULT_CONFIG_ENABLED);
  }

  boolean debugEnabled() throws IOException {
    return readConfigBoolean(PROPERTY_DEBUG_ENABLED, DEFAULT_DEBUG_ENABLED);
  }

  public String globalDockerRunnerId() {
    return readConfigString(PROPERTY_CONFIG_DOCKER_RUNNER_ID, DEFAULT_CONFIG_DOCKER_RUNNER_ID);
  }

  boolean setGlobalEnabled(boolean globalEnabled) throws IOException {
    return storeWithRetries(() -> datastore.runInTransaction(transaction -> {
      final Optional<Entity> configOpt = getOpt(transaction, globalConfigKey);
      final Entity.Builder config = asBuilderOrNew(configOpt, globalConfigKey);
      final boolean oldValue = configOpt
          .filter(w -> w.contains(PROPERTY_CONFIG_ENABLED))
          .map(c -> c.getBoolean(PROPERTY_CONFIG_ENABLED))
          .orElse(DEFAULT_CONFIG_ENABLED);

      config.set(PROPERTY_CONFIG_ENABLED, globalEnabled);
      transaction.put(config.build());

      return oldValue;
    }));
  }

  boolean enabled(WorkflowId workflowId) throws IOException {
    final Key workflowKey = workflowKey(workflowId);

    return getOpt(datastore, workflowKey)
        .filter(w -> w.contains(PROPERTY_WORKFLOW_ENABLED))
        .map(workflow -> workflow.getBoolean(PROPERTY_WORKFLOW_ENABLED))
        .orElse(DEFAULT_WORKFLOW_ENABLED);
  }

  Set<WorkflowId> enabled() throws IOException {
    final EntityQuery queryWorkflows = EntityQuery.entityQueryBuilder().kind(KIND_WORKFLOW).build();
    final QueryResults<Entity> result = datastore.run(queryWorkflows);

    final Set<WorkflowId> enabledWorkflows = Sets.newHashSet();

    while (result.hasNext()) {
      final Entity workflow = result.next();
      final boolean enabled =
          workflow.contains(PROPERTY_WORKFLOW_ENABLED)
          && workflow.getBoolean(PROPERTY_WORKFLOW_ENABLED);

      if (enabled) {
        enabledWorkflows.add(parseWorkflowId(workflow));
      }
    }

    return enabledWorkflows;
  }

  void store(Workflow workflow) throws IOException {
    storeWithRetries(() -> datastore.runInTransaction(transaction -> {
      final String json = Json.OBJECT_MAPPER.writeValueAsString(workflow);
      final Key componentKey = componentKeyFactory.newKey(workflow.componentId());

      final Entity retrievedComponent = transaction.get(componentKey);
      if (retrievedComponent == null) {
        transaction.put(Entity.builder(componentKey).build());
      }

      final Key workflowKey = workflowKey(workflow.id());
      final Optional<Entity> workflowOpt = getOpt(transaction, workflowKey);
      final Entity workflowEntity = asBuilderOrNew(workflowOpt, workflowKey)
          .set(PROPERTY_WORKFLOW_JSON, json)
          .build();

      return transaction.put(workflowEntity);
    }));
  }

  Optional<Workflow> workflow(WorkflowId workflowId) throws IOException {
    final Key workflowKey = workflowKey(workflowId);
    return getOpt(datastore, workflowKey)
        .filter(e -> e.contains(PROPERTY_WORKFLOW_JSON))
        .map(e -> {
          try {
            return Json.OBJECT_MAPPER
                .readValue(e.getString(PROPERTY_WORKFLOW_JSON), Workflow.class);
          } catch (IOException e1) {
            LOG.info("Failed to read workflow for {}, {}", workflowId.componentId(), workflowId.id());
          }
          return null;
        });
  }

  void delete(WorkflowId workflowId) throws IOException {
    storeWithRetries(() -> {
      datastore.delete(workflowKey(workflowId));
      return null;
    });
  }

  public void updateNextNaturalTrigger(WorkflowId workflowId, Instant nextNaturalTrigger) throws IOException {
    storeWithRetries(() -> datastore.runInTransaction(transaction -> {
      final Key workflowKey = workflowKey(workflowId);
      final Optional<Entity> workflowOpt = getOpt(transaction, workflowKey);
      if (!workflowOpt.isPresent()) {
        throw new ResourceNotFoundException(
            String.format("%s:%s doesn't exist.", workflowId.componentId(), workflowId.id()));
      }

      final Entity.Builder builder = Entity
          .builder(workflowOpt.get())
          .set(PROPERTY_NEXT_NATURAL_TRIGGER, instantToDatetime(nextNaturalTrigger));
      return transaction.put(builder.build());
    }));
  }

  public Map<Workflow, Optional<Instant>> workflowsWithNextNaturalTrigger()
      throws IOException {
    Map<Workflow, Optional<Instant>> map = Maps.newHashMap();
    final EntityQuery query =
        Query.entityQueryBuilder().kind(KIND_WORKFLOW).build();
    final QueryResults<Entity> result = datastore.run(query);

    while (result.hasNext()) {
      final Entity entity = result.next();
      Workflow workflow;
      try {
        workflow =
            Json.OBJECT_MAPPER.readValue(entity.getString(PROPERTY_WORKFLOW_JSON), Workflow.class);
      } catch (IOException e) {
        LOG.warn("Failed to read workflow {}.", entity.key());
        continue;
      }
      map.put(workflow,
          entity.contains(PROPERTY_NEXT_NATURAL_TRIGGER)
          ? Optional.of(datetimeToInstant(entity.getDateTime(PROPERTY_NEXT_NATURAL_TRIGGER)))
          : Optional.empty());
    }
    return map;
  }

  Map<WorkflowInstance, Long> allActiveStates() throws IOException {
    final EntityQuery query =
        Query.entityQueryBuilder().kind(KIND_ACTIVE_WORKFLOW_INSTANCE).build();

    return queryActiveStates(query);
  }

  Map<WorkflowInstance, Long> activeStates(String componentId) throws IOException {
    final EntityQuery query =
        Query.entityQueryBuilder().kind(KIND_ACTIVE_WORKFLOW_INSTANCE)
            .filter(PropertyFilter.eq(PROPERTY_COMPONENT, componentId))
            .build();

    return queryActiveStates(query);
  }

  private Map<WorkflowInstance, Long> queryActiveStates(EntityQuery activeStatesQuery) throws IOException {
    final ImmutableMap.Builder<WorkflowInstance, Long> mapBuilder = ImmutableMap.builder();
    final QueryResults<Entity> results = datastore.run(activeStatesQuery);
    while (results.hasNext()) {
      final Entity entity = results.next();
      final long counter = entity.getLong(PROPERTY_COUNTER);
      final WorkflowInstance instance = parseWorkflowInstance(entity);

      mapBuilder.put(instance, counter);
    }

    return mapBuilder.build();
  }

  void writeActiveState(WorkflowInstance workflowInstance, long counter) throws IOException {
    storeWithRetries(() -> {
      final Key key = activeWorkflowInstanceKey(workflowInstance);
      final Entity entity = Entity.builder(key)
          .set(PROPERTY_COMPONENT, workflowInstance.workflowId().componentId())
          .set(PROPERTY_WORKFLOW, workflowInstance.workflowId().id())
          .set(PROPERTY_PARAMETER, workflowInstance.parameter())
          .set(PROPERTY_COUNTER, counter)
          .build();

      return datastore.put(entity);
    });
  }

  void deleteActiveState(WorkflowInstance workflowInstance) throws IOException {
    storeWithRetries(() -> {
      datastore.delete(activeWorkflowInstanceKey(workflowInstance));
      return null;
    });
  }

  void patchState(WorkflowId workflowId, WorkflowState state) throws IOException {
    storeWithRetries(() -> datastore.runInTransaction(transaction -> {
      final Key workflowKey = workflowKey(workflowId);
      final Optional<Entity> workflowOpt = getOpt(transaction, workflowKey);
      if (!workflowOpt.isPresent()) {
        throw new ResourceNotFoundException(
            String.format("%s:%s doesn't exist.", workflowId.componentId(), workflowId.id()));
      }

      final Entity.Builder builder = Entity.builder(workflowOpt.get());
      state.enabled().ifPresent(x -> builder.set(PROPERTY_WORKFLOW_ENABLED, x));
      state.dockerImage().ifPresent(x -> builder.set(PROPERTY_DOCKER_IMAGE, x));
      state.commitSha().ifPresent(x -> builder.set(PROPERTY_COMMIT_SHA, x));
      state.nextNaturalTrigger()
          .ifPresent(x -> builder.set(PROPERTY_NEXT_NATURAL_TRIGGER, instantToDatetime(x)));
      return transaction.put(builder.build());
    }));
  }

  void patchState(String componentId, WorkflowState state) throws IOException {
    storeWithRetries(() -> datastore.runInTransaction(transaction -> {
      final Key componentKey = componentKeyFactory.newKey(componentId);
      final Optional<Entity> componentOpt = getOpt(transaction, componentKey);
      if (!componentOpt.isPresent()) {
        throw new ResourceNotFoundException(String.format("%s doesn't exist.", componentId));
      }

      final Entity.Builder builder = Entity.builder(componentOpt.get());
      state.dockerImage().ifPresent(x -> builder.set(PROPERTY_DOCKER_IMAGE, x));
      state.commitSha().ifPresent(x -> builder.set(PROPERTY_COMMIT_SHA, x));

      return transaction.put(builder.build());
    }));
  }

  Optional<String> getDockerImage(WorkflowId workflowId) throws IOException {
    final Key workflowKey = workflowKey(workflowId);
    Optional<String> dockerImage = getOptStringProperty(datastore, workflowKey, PROPERTY_DOCKER_IMAGE);
    if (dockerImage.isPresent()) {
      return dockerImage;
    }

    final Key componentKey = componentKeyFactory.newKey(workflowId.componentId());
    dockerImage = getOptStringProperty(datastore, componentKey, PROPERTY_DOCKER_IMAGE);
    if (dockerImage.isPresent()) {
      return dockerImage;
    }

    return workflow(workflowId).flatMap(wf -> wf.schedule().dockerImage());
  }

  public WorkflowState workflowState(WorkflowId workflowId) throws IOException {
    WorkflowState.Builder builder = WorkflowState.builder().enabled(enabled(workflowId));
    getDockerImage(workflowId).ifPresent(builder::dockerImage);
    getCommitSha(workflowId).ifPresent(builder::commitSha);
    return builder.build();
  }

  private Optional<String> getCommitSha(WorkflowId workflowId) {
    final Key workflowKey = workflowKey(workflowId);
    Optional<String> commitSha = getOptStringProperty(datastore, workflowKey, PROPERTY_COMMIT_SHA);
    if (commitSha.isPresent()) {
      return commitSha;
    }

    final Key componentKey = componentKeyFactory.newKey(workflowId.componentId());
    return getOptStringProperty(datastore, componentKey, PROPERTY_COMMIT_SHA);
  }

  private <T> T storeWithRetries(FnWithException<T, IOException> storingOperation) throws IOException {
    int storeRetries = 0;

    while (storeRetries < MAX_RETRIES) {
      try {
        return storingOperation.apply();
      } catch (ResourceNotFoundException e) {
        throw e;
      } catch (DatastoreException | IOException e) {
        if (e.getCause() instanceof ResourceNotFoundException) {
          throw (ResourceNotFoundException) e.getCause();
        }

        storeRetries++;
        if (storeRetries == MAX_RETRIES) {
          throw e;
        }

        LOG.warn(String.format("Failed to read/write from/to Datastore (attempt #%d)", storeRetries), e);
        try {
          Thread.sleep(retryBaseDelay.toMillis());
        } catch (InterruptedException e1) {
          throw Throwables.propagate(e1);
        }
      }
    }

    throw new IOException("This should never happen");
  }

  private Key workflowKey(WorkflowId workflowId) {
    return datastore.newKeyFactory()
        .ancestors(PathElement.of(KIND_COMPONENT, workflowId.componentId()))
        .kind(KIND_WORKFLOW)
        .newKey(workflowId.id());
  }

  private Key activeWorkflowInstanceKey(WorkflowInstance workflowInstance) {
    return datastore.newKeyFactory()
        .kind(KIND_ACTIVE_WORKFLOW_INSTANCE)
        .newKey(workflowInstance.toKey());
  }

  private WorkflowInstance parseWorkflowInstance(Entity activeWorkflowInstance) {
    final String componentId = activeWorkflowInstance.getString(PROPERTY_COMPONENT);
    final String workflowId = activeWorkflowInstance.getString(PROPERTY_WORKFLOW);
    final String parameter = activeWorkflowInstance.getString(PROPERTY_PARAMETER);

    return WorkflowInstance.create(WorkflowId.create(componentId, workflowId), parameter);
  }

  private WorkflowId parseWorkflowId(Entity workflow) {
    final String componentId = workflow.key().ancestors().get(0).name();
    final String id = workflow.key().name();

    return WorkflowId.create(componentId, id);
  }

  /**
   * Optionally get an {@link Entity} from a {@link DatastoreReader}.
   *
   * @param datastoreReader  The reader to get from
   * @param key              The key to get
   * @return an optional containing the entity if it existed, empty otherwise.
   */
  private Optional<Entity> getOpt(DatastoreReader datastoreReader, Key key) {
    return Optional.ofNullable(datastoreReader.get(key));
  }

  /**
   * Optionally get a value for an {@link Entity}'s property from a {@link DatastoreReader}.
   *
   * @return an optional containing the property value if it existed, empty otherwise.
   */
  private Optional<String> getOptStringProperty(DatastoreReader datastoreReader, Key key,
                                                String property) {
    return getOpt(datastoreReader, key)
        .filter(e -> e.contains(property))
        .map(e -> e.getString(property));
  }

  /**
   * Convert an optional {@link Entity} into a builder if it exists, otherwise create a new builder.
   *
   * @param entityOpt  The optional entity
   * @param key        The key for which to create a new builder if the entity is not present
   * @return an entity builder either based of the given entity or a new one using the key.
   */
  private Entity.Builder asBuilderOrNew(Optional<Entity> entityOpt, Key key) {
    return entityOpt
        .map(c -> Entity.builder(c))
        .orElse(Entity.builder(key));
  }

  void setEnabled(WorkflowId workflowId1, boolean enabled) throws IOException {
    patchState(workflowId1, WorkflowState.patchEnabled(enabled));
  }

  private static DateTime instantToDatetime(Instant instant) {
    return DateTime.copyFrom(Date.from(instant));
  }

  private static Instant datetimeToInstant(DateTime dateTime) {
    return dateTime.toDate().toInstant();
  }

  Optional<Resource> getResource(String id) {
    Entity entity = datastore.get(datastore.newKeyFactory().kind(KIND_RESOURCE).newKey(id));
    if (entity == null) {
      return Optional.empty();
    }
    return Optional.of(entityToResource(entity));
  }

  void postResource(Resource resource) throws IOException {
    storeWithRetries(() -> datastore.put(resourceToEntity(resource)));
  }

  List<Resource> getResources() {
    final EntityQuery query = Query.entityQueryBuilder().kind(KIND_RESOURCE).build();
    final QueryResults<Entity> results = datastore.run(query);
    final ImmutableList.Builder<Resource> resources = ImmutableList.builder();
    while (results.hasNext()) {
      resources.add(entityToResource(results.next()));
    }
    return resources.build();
  }

  private Resource entityToResource(Entity entity) {
    return Resource.create(entity.key().name(), entity.getLong(PROPERTY_CONCURRENCY));
  }

  private Entity resourceToEntity(Resource resource) {
    final Key key = datastore.newKeyFactory().kind(KIND_RESOURCE).newKey(resource.id());
    return Entity.builder(key)
        .set(PROPERTY_CONCURRENCY, resource.concurrency())
        .build();
  }

  void deleteResource(String id) throws IOException {
    final Key key = datastore.newKeyFactory().kind(KIND_RESOURCE).newKey(id);
    storeWithRetries(() -> {
      datastore.delete(key);
      return null;
    });
  }

  Optional<Backfill> getBackfill(String id) {
    final Entity entity = datastore.get(datastore.newKeyFactory().kind(KIND_BACKFILL).newKey(id));
    if (entity == null) {
      return Optional.empty();
    }
    return Optional.of(entityToBackfill(entity));
  }

  private EntityQuery.Builder backfillQueryBuilder(boolean showAll, Filter... filters) {
    final EntityQuery.Builder queryBuilder = Query.entityQueryBuilder().kind(KIND_BACKFILL);

    final List<Filter> andedFilters = Lists.newArrayList(filters);

    if (!showAll) {
      andedFilters.add(PropertyFilter.eq(PROPERTY_ALL_TRIGGERED, false));
      andedFilters.add(PropertyFilter.eq(PROPERTY_HALTED, false));
    }

    if (!andedFilters.isEmpty()) {
      final Filter head = andedFilters.get(0);
      final Filter[] tail = andedFilters.stream().skip(1).toArray(Filter[]::new);
      queryBuilder.filter(CompositeFilter.and(head, tail));
    }

    return queryBuilder;
  }

  private List<Backfill> backfillsForQuery(Query<Entity> query) {
    final QueryResults<Entity> results = datastore.run(query);
    final ImmutableList.Builder<Backfill> resources = ImmutableList.builder();
    results.forEachRemaining(entity -> resources.add(entityToBackfill(entity)));
    return resources.build();
  }

  List<Backfill> getBackfills(boolean showAll) {
    return backfillsForQuery(backfillQueryBuilder(showAll).build());
  }

  List<Backfill> getBackfillsForComponent(boolean showAll, String component) {
    final EntityQuery query = backfillQueryBuilder(showAll,
                                                   PropertyFilter.eq(PROPERTY_COMPONENT, component))
        .build();

    return backfillsForQuery(query);
  }

  List<Backfill> getBackfillsForWorkflow(boolean showAll, String workflow) {
    final EntityQuery query = backfillQueryBuilder(showAll,
                                                   PropertyFilter.eq(PROPERTY_WORKFLOW, workflow))
        .build();

    return backfillsForQuery(query);
  }

  List<Backfill> getBackfillsForWorkflowId(boolean showAll, WorkflowId workflowId) {
<<<<<<< HEAD
    final EntityQuery query = backfillQueryBuilder(showAll)
        .filter(PropertyFilter.eq(PROPERTY_COMPONENT, workflowId.componentId()))
        .filter(PropertyFilter.eq(PROPERTY_WORKFLOW, workflowId.id()))
=======
    final EntityQuery query = backfillQueryBuilder(
        showAll,
        PropertyFilter.eq(PROPERTY_COMPONENT, workflowId.componentId()),
        PropertyFilter.eq(PROPERTY_WORKFLOW, workflowId.endpointId()))
>>>>>>> cca72ade
        .build();

    return backfillsForQuery(query);
  }

  private Backfill entityToBackfill(Entity entity) {
    final WorkflowId workflowId = WorkflowId.create(entity.getString(PROPERTY_COMPONENT),
                                                    entity.getString(PROPERTY_WORKFLOW));

    return Backfill.newBuilder()
        .id(entity.key().name())
        .start(datetimeToInstant(entity.getDateTime(PROPERTY_START)))
        .end(datetimeToInstant(entity.getDateTime(PROPERTY_END)))
        .workflowId(workflowId)
        .concurrency((int) entity.getLong(PROPERTY_CONCURRENCY))
        .nextTrigger(datetimeToInstant(entity.getDateTime(PROPERTY_NEXT_TRIGGER)))
        .partitioning(Partitioning.valueOf(entity.getString(PROPERTY_PARTITIONING)))
        .allTriggered(entity.getBoolean(PROPERTY_ALL_TRIGGERED))
        .halted(entity.getBoolean(PROPERTY_HALTED))
        .build();
  }

  void storeBackfill(Backfill backfill) throws IOException {
    storeWithRetries(() -> datastore.put(backfillToEntity(backfill)));
  }

  private Entity backfillToEntity(Backfill backfill) {
    final Key key = datastore.newKeyFactory().kind(KIND_BACKFILL).newKey(backfill.id());

    Entity.Builder builder = Entity.builder(key)
        .set(PROPERTY_CONCURRENCY, backfill.concurrency())
        .set(PROPERTY_START, instantToDatetime(backfill.start()))
        .set(PROPERTY_END, instantToDatetime(backfill.end()))
        .set(PROPERTY_COMPONENT, backfill.workflowId().componentId())
        .set(PROPERTY_WORKFLOW, backfill.workflowId().id())
        .set(PROPERTY_PARTITIONING, backfill.partitioning().name())
        .set(PROPERTY_NEXT_TRIGGER, instantToDatetime(backfill.nextTrigger()))
        .set(PROPERTY_ALL_TRIGGERED, backfill.allTriggered())
        .set(PROPERTY_HALTED, backfill.halted());

    return builder.build();
  }

  Optional<Long> globalConcurrency() {
    return getOpt(datastore, globalConfigKey)
        .filter(e -> e.contains(PROPERTY_CONFIG_CONCURRENCY))
        .map(e -> e.getLong(PROPERTY_CONFIG_CONCURRENCY));
  }

  Optional<Double> submissionRate() {
    return getOpt(datastore, globalConfigKey)
        .filter(e -> e.contains(PROPERTY_SUBMISSION_RATE_LIMIT))
        .map(e -> e.getDouble(PROPERTY_SUBMISSION_RATE_LIMIT));
  }

  Optional<List<String>> clientBlacklist() {
    return getOpt(datastore, globalConfigKey)
        .filter(e -> e.contains(PROPERTY_CONFIG_CLIENT_BLACKLIST))
        .map(e -> e.getList(PROPERTY_CONFIG_CLIENT_BLACKLIST).stream().map(v -> (String) v.get())
            .collect(Collectors.toList()));
  }
}<|MERGE_RESOLUTION|>--- conflicted
+++ resolved
@@ -601,16 +601,10 @@
   }
 
   List<Backfill> getBackfillsForWorkflowId(boolean showAll, WorkflowId workflowId) {
-<<<<<<< HEAD
-    final EntityQuery query = backfillQueryBuilder(showAll)
-        .filter(PropertyFilter.eq(PROPERTY_COMPONENT, workflowId.componentId()))
-        .filter(PropertyFilter.eq(PROPERTY_WORKFLOW, workflowId.id()))
-=======
     final EntityQuery query = backfillQueryBuilder(
         showAll,
         PropertyFilter.eq(PROPERTY_COMPONENT, workflowId.componentId()),
-        PropertyFilter.eq(PROPERTY_WORKFLOW, workflowId.endpointId()))
->>>>>>> cca72ade
+        PropertyFilter.eq(PROPERTY_WORKFLOW, workflowId.id()))
         .build();
 
     return backfillsForQuery(query);
