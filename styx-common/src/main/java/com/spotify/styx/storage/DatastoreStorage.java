/*-
 * -\-\-
 * Spotify Styx Common
 * --
 * Copyright (C) 2016 Spotify AB
 * --
 * Licensed under the Apache License, Version 2.0 (the "License");
 * you may not use this file except in compliance with the License.
 * You may obtain a copy of the License at
 * 
 *      http://www.apache.org/licenses/LICENSE-2.0
 * 
 * Unless required by applicable law or agreed to in writing, software
 * distributed under the License is distributed on an "AS IS" BASIS,
 * WITHOUT WARRANTIES OR CONDITIONS OF ANY KIND, either express or implied.
 * See the License for the specific language governing permissions and
 * limitations under the License.
 * -/-/-
 */

package com.spotify.styx.storage;

import static com.spotify.styx.serialization.Json.OBJECT_MAPPER;
import static java.util.stream.Collectors.toList;

import com.fasterxml.jackson.core.JsonProcessingException;
import com.fasterxml.jackson.core.type.TypeReference;
import com.google.cloud.Timestamp;
import com.google.cloud.datastore.Datastore;
import com.google.cloud.datastore.DatastoreException;
import com.google.cloud.datastore.DatastoreReader;
import com.google.cloud.datastore.Entity;
import com.google.cloud.datastore.EntityQuery;
import com.google.cloud.datastore.Key;
import com.google.cloud.datastore.KeyFactory;
import com.google.cloud.datastore.PathElement;
import com.google.cloud.datastore.Query;
import com.google.cloud.datastore.QueryResults;
import com.google.cloud.datastore.StringValue;
import com.google.cloud.datastore.StructuredQuery.CompositeFilter;
import com.google.cloud.datastore.StructuredQuery.Filter;
import com.google.cloud.datastore.StructuredQuery.PropertyFilter;
import com.google.cloud.datastore.Transaction;
import com.google.cloud.datastore.Value;
import com.google.common.base.Throwables;
import com.google.common.collect.ImmutableList;
import com.google.common.collect.ImmutableMap;
import com.google.common.collect.Lists;
import com.google.common.collect.Maps;
import com.google.common.collect.Sets;
import com.spotify.styx.model.Backfill;
import com.spotify.styx.model.BackfillBuilder;
import com.spotify.styx.model.ExecutionDescription;
import com.spotify.styx.model.Resource;
import com.spotify.styx.model.Schedule;
import com.spotify.styx.model.StyxConfig;
import com.spotify.styx.model.Workflow;
import com.spotify.styx.model.WorkflowId;
import com.spotify.styx.model.WorkflowInstance;
import com.spotify.styx.model.WorkflowState;
import com.spotify.styx.serialization.PersistentWorkflowInstanceState;
import com.spotify.styx.serialization.PersistentWorkflowInstanceStateBuilder;
import com.spotify.styx.state.Message;
import com.spotify.styx.state.RunState.State;
import com.spotify.styx.state.StateData;
import com.spotify.styx.util.FnWithException;
import com.spotify.styx.util.ResourceNotFoundException;
import com.spotify.styx.util.ShardedCounter;
import com.spotify.styx.util.TimeUtil;
import com.spotify.styx.util.TriggerInstantSpec;
import com.spotify.styx.util.TriggerUtil;
import java.io.IOException;
import java.time.Duration;
import java.time.Instant;
import java.util.Collections;
import java.util.Date;
import java.util.List;
import java.util.Map;
import java.util.Objects;
import java.util.Optional;
import java.util.Set;
import java.util.function.Function;
import java.util.stream.Stream;
import org.slf4j.Logger;
import org.slf4j.LoggerFactory;

/**
 * A backend for {@link AggregateStorage} backed by Google Datastore
 */
class DatastoreStorage {

  private static final Logger LOG = LoggerFactory.getLogger(DatastoreStorage.class);

  public static final String KIND_STYX_CONFIG = "StyxConfig";
  public static final String KIND_COMPONENT = "Component";
  public static final String KIND_WORKFLOW = "Workflow";
  public static final String KIND_ACTIVE_WORKFLOW_INSTANCE = "ActiveWorkflowInstance";
  public static final String KIND_RESOURCE = "Resource";
  public static final String KIND_BACKFILL = "Backfill";

  public static final String PROPERTY_CONFIG_ENABLED = "enabled";
  public static final String PROPERTY_CONFIG_DOCKER_RUNNER_ID = "dockerRunnerId";
  public static final String PROPERTY_CONFIG_CONCURRENCY = "concurrency";
  public static final String PROPERTY_CONFIG_CLIENT_BLACKLIST = "clientBlacklist";
  public static final String PROPERTY_CONFIG_EXECUTION_GATING_ENABLED = "executionGatingEnabled";

  public static final String PROPERTY_WORKFLOW_JSON = "json";
  public static final String PROPERTY_WORKFLOW_ENABLED = "enabled";
  public static final String PROPERTY_NEXT_NATURAL_TRIGGER = "nextNaturalTrigger";
  public static final String PROPERTY_NEXT_NATURAL_OFFSET_TRIGGER = "nextNaturalOffsetTrigger";
  public static final String PROPERTY_COUNTER = "counter";
  public static final String PROPERTY_COMPONENT = "component";
  public static final String PROPERTY_WORKFLOW = "workflow";
  public static final String PROPERTY_PARAMETER = "parameter";
  public static final String PROPERTY_CONCURRENCY = "concurrency";
  public static final String PROPERTY_START = "start";
  public static final String PROPERTY_END = "end";
  public static final String PROPERTY_NEXT_TRIGGER = "nextTrigger";
  public static final String PROPERTY_SCHEDULE = "schedule";
  public static final String PROPERTY_ALL_TRIGGERED = "allTriggered";
  public static final String PROPERTY_HALTED = "halted";
  public static final String PROPERTY_DESCRIPTION = "description";
  public static final String PROPERTY_CONFIG_DEBUG_ENABLED = "debug";
  public static final String PROPERTY_SUBMISSION_RATE_LIMIT = "submissionRateLimit";

  public static final String PROPERTY_STATE = "state";
  public static final String PROPERTY_STATE_TIMESTAMP = "stateTimestamp";
  public static final String PROPERTY_STATE_TRIGGER_TYPE = "triggerType";
  public static final String PROPERTY_STATE_TRIGGER_ID = "triggerId";
  public static final String PROPERTY_STATE_TRIES = "tries";
  public static final String PROPERTY_STATE_CONSECUTIVE_FAILURES = "consecutiveFailures";
  public static final String PROPERTY_STATE_RETRY_COST = "retryCost";
  public static final String PROPERTY_STATE_MESSAGES = "messages";
  public static final String PROPERTY_STATE_RETRY_DELAY_MILLIS = "retryDelayMillis";
  public static final String PROPERTY_STATE_LAST_EXIT = "lastExit";
  public static final String PROPERTY_STATE_EXECUTION_ID = "executionId";
  public static final String PROPERTY_STATE_EXECUTION_DESCRIPTION = "executionDescription";

  public static final String KEY_GLOBAL_CONFIG = "styxGlobal";

  public static final boolean DEFAULT_CONFIG_ENABLED = true;
  public static final String DEFAULT_CONFIG_DOCKER_RUNNER_ID = "default";
  public static final boolean DEFAULT_WORKFLOW_ENABLED = false;
  public static final boolean DEFAULT_CONFIG_DEBUG_ENABLED = false;
  public static final boolean DEFAULT_CONFIG_EXECUTION_GATING_ENABLED = false;

  public static final int MAX_RETRIES = 100;

  private final Datastore datastore;
  private final Duration retryBaseDelay;
<<<<<<< HEAD
  private final ShardedCounter shardedCounter;
  private final KeyFactory componentKeyFactory;

  @VisibleForTesting
  final Key globalConfigKey;

  DatastoreStorage(Datastore datastore, Duration retryBaseDelay, ShardedCounter shardedCounter) {
    this.datastore = Objects.requireNonNull(datastore);
    this.retryBaseDelay = Objects.requireNonNull(retryBaseDelay);
    this.shardedCounter = Objects.requireNonNull(shardedCounter);

    this.componentKeyFactory = datastore.newKeyFactory().setKind(KIND_COMPONENT);
    this.globalConfigKey = datastore.newKeyFactory().setKind(KIND_STYX_CONFIG).newKey(KEY_GLOBAL_CONFIG);
=======
  private final Function<Transaction, DatastoreStorageTransaction> storageTransactionFactory;

  DatastoreStorage(Datastore datastore, Duration retryBaseDelay) {
    this(datastore, retryBaseDelay, DatastoreStorageTransaction::new);
  }

  DatastoreStorage(Datastore datastore, Duration retryBaseDelay,
      Function<Transaction, DatastoreStorageTransaction> storageTransactionFactory) {
    this.datastore = Objects.requireNonNull(datastore);
    this.retryBaseDelay = Objects.requireNonNull(retryBaseDelay);
    this.storageTransactionFactory = Objects.requireNonNull(storageTransactionFactory);
>>>>>>> c708b63c
  }

  StyxConfig config() {
    final Entity entity = asBuilderOrNew(
        getOpt(datastore, globalConfigKey(datastore.newKeyFactory())),
        globalConfigKey(datastore.newKeyFactory()))
        .build();
    return entityToConfig(entity);
  }

  private StyxConfig entityToConfig(Entity entity) {
    return StyxConfig.newBuilder()
        .globalConcurrency(readOpt(entity, PROPERTY_CONFIG_CONCURRENCY))
        .globalEnabled(read(entity, PROPERTY_CONFIG_ENABLED, DEFAULT_CONFIG_ENABLED))
        .debugEnabled(read(entity, PROPERTY_CONFIG_DEBUG_ENABLED, DEFAULT_CONFIG_DEBUG_ENABLED))
        .submissionRateLimit(readOpt(entity, PROPERTY_SUBMISSION_RATE_LIMIT))
        .globalDockerRunnerId(
            read(entity, PROPERTY_CONFIG_DOCKER_RUNNER_ID, DEFAULT_CONFIG_DOCKER_RUNNER_ID))
        .clientBlacklist(this.<String>readStream(entity, PROPERTY_CONFIG_CLIENT_BLACKLIST)
            .collect(toList()))
        .executionGatingEnabled(
            read(entity, PROPERTY_CONFIG_EXECUTION_GATING_ENABLED, DEFAULT_CONFIG_EXECUTION_GATING_ENABLED))
        .build();
  }

  boolean enabled(WorkflowId workflowId) throws IOException {
    final Key workflowKey = workflowKey(datastore.newKeyFactory(), workflowId);

    return getOpt(datastore, workflowKey)
        .filter(w -> w.contains(PROPERTY_WORKFLOW_ENABLED))
        .map(workflow -> workflow.getBoolean(PROPERTY_WORKFLOW_ENABLED))
        .orElse(DEFAULT_WORKFLOW_ENABLED);
  }

  Set<WorkflowId> enabled() throws IOException {
    final EntityQuery queryWorkflows = EntityQuery.newEntityQueryBuilder().setKind(KIND_WORKFLOW).build();
    final QueryResults<Entity> result = datastore.run(queryWorkflows);

    final Set<WorkflowId> enabledWorkflows = Sets.newHashSet();

    while (result.hasNext()) {
      final Entity workflow = result.next();
      final boolean enabled =
          workflow.contains(PROPERTY_WORKFLOW_ENABLED)
          && workflow.getBoolean(PROPERTY_WORKFLOW_ENABLED);

      if (enabled) {
        enabledWorkflows.add(parseWorkflowId(workflow));
      }
    }

    return enabledWorkflows;
  }

  void store(Workflow workflow) throws IOException {
    storeWithRetries(() -> runInTransaction(tx -> tx.store(workflow)));
  }

  Optional<Workflow> workflow(WorkflowId workflowId) throws IOException {
    return getOpt(datastore, workflowKey(datastore.newKeyFactory(), workflowId))
        .filter(e -> e.contains(PROPERTY_WORKFLOW_JSON))
        .map(e -> parseWorkflowJson(e, workflowId));
  }

  void delete(WorkflowId workflowId) throws IOException {
    storeWithRetries(() -> {
      datastore.delete(workflowKey(datastore.newKeyFactory(), workflowId));
      return null;
    });
  }

  public void updateNextNaturalTrigger(WorkflowId workflowId, TriggerInstantSpec triggerSpec) throws IOException {
    storeWithRetries(() -> runInTransaction(tx -> tx.updateNextNaturalTrigger(workflowId, triggerSpec)));
  }

  public Map<Workflow, TriggerInstantSpec> workflowsWithNextNaturalTrigger() throws IOException {
    final Map<Workflow, TriggerInstantSpec> map = Maps.newHashMap();
    final EntityQuery query =
        Query.newEntityQueryBuilder().setKind(KIND_WORKFLOW).build();
    final QueryResults<Entity> result = datastore.run(query);

    while (result.hasNext()) {
      final Entity entity = result.next();
      final Workflow workflow;
      try {
        workflow = OBJECT_MAPPER.readValue(entity.getString(PROPERTY_WORKFLOW_JSON), Workflow.class);
      } catch (IOException e) {
        LOG.warn("Failed to read workflow {}.", entity.getKey());
        continue;
      }

      if (entity.contains(PROPERTY_NEXT_NATURAL_TRIGGER)) {
        Instant instant = timestampToInstant(entity.getTimestamp(PROPERTY_NEXT_NATURAL_TRIGGER));
        final Instant triggerInstant;

        // todo: this check is only needed during a transition period
        if (!entity.contains(PROPERTY_NEXT_NATURAL_OFFSET_TRIGGER)) {
          // instant has to be moved one schedule interval back
          final Schedule schedule = workflow.configuration().schedule();
          if (TimeUtil.isAligned(instant, schedule)) {
            instant = TimeUtil.previousInstant(instant, schedule);
          }
          triggerInstant = workflow.configuration().addOffset(instant);
        } else {
          triggerInstant = timestampToInstant(entity.getTimestamp(PROPERTY_NEXT_NATURAL_OFFSET_TRIGGER));
        }

        map.put(workflow, TriggerInstantSpec.create(instant, triggerInstant));
      }
    }
    return map;
  }

  public Map<WorkflowId, Workflow> workflows() {
    final Map<WorkflowId, Workflow> map = Maps.newHashMap();
    final EntityQuery query = Query.newEntityQueryBuilder().setKind(KIND_WORKFLOW).build();
    final QueryResults<Entity> result = datastore.run(query);

    while (result.hasNext()) {
      final Entity entity = result.next();
      final Workflow workflow;
      try {
        workflow = OBJECT_MAPPER.readValue(entity.getString(PROPERTY_WORKFLOW_JSON), Workflow.class);
      } catch (IOException e) {
        LOG.warn("Failed to read workflow {}.", entity.getKey());
        continue;
      }
      map.put(workflow.id(), workflow);
    }

    return map;
  }

  public List<Workflow> workflows(String componentId) throws IOException {
    final Key componentKey = componentKey(datastore.newKeyFactory(), componentId);

    final List<Workflow> workflows = Lists.newArrayList();
    final EntityQuery query = Query.newEntityQueryBuilder()
        .setKind(KIND_WORKFLOW)
        .setFilter(PropertyFilter.hasAncestor(componentKey))
        .build();
    final QueryResults<Entity> result = datastore.run(query);

    while (result.hasNext()) {
      final Entity entity = result.next();
      final Workflow workflow;
      if (entity.contains(PROPERTY_WORKFLOW_JSON)) {
        try {
          workflow = OBJECT_MAPPER.readValue(entity.getString(PROPERTY_WORKFLOW_JSON), Workflow.class);
        } catch (IOException e) {
          LOG.warn("Failed to read workflow {}.", entity.getKey());
          continue;
        }
        workflows.add(workflow);
      }
    }

    return workflows;
  }

  Map<WorkflowInstance, PersistentWorkflowInstanceState> allActiveStates() throws IOException {
    final EntityQuery query =
        Query.newEntityQueryBuilder().setKind(KIND_ACTIVE_WORKFLOW_INSTANCE).build();

    return queryActiveStates(query);
  }

  Map<WorkflowInstance, PersistentWorkflowInstanceState> activeStates(String componentId) throws IOException {
    final EntityQuery query =
        Query.newEntityQueryBuilder().setKind(KIND_ACTIVE_WORKFLOW_INSTANCE)
            .setFilter(PropertyFilter.eq(PROPERTY_COMPONENT, componentId))
            .build();

    return queryActiveStates(query);
  }

  private Map<WorkflowInstance, PersistentWorkflowInstanceState> queryActiveStates(EntityQuery activeStatesQuery)
      throws IOException {
    final ImmutableMap.Builder<WorkflowInstance, PersistentWorkflowInstanceState> mapBuilder = ImmutableMap.builder();
    final QueryResults<Entity> results = datastore.run(activeStatesQuery);
    while (results.hasNext()) {
      final Entity entity = results.next();
      final long counter = entity.getLong(PROPERTY_COUNTER);
      final WorkflowInstance instance = parseWorkflowInstance(entity);
      final PersistentWorkflowInstanceStateBuilder persistentState =
          PersistentWorkflowInstanceState.builder()
              .counter(counter);

      // TODO: always read these state fields when all active state entities have been migrated
      if (entity.contains(PROPERTY_STATE)) {
        final State state = State.valueOf(entity.getString(PROPERTY_STATE));
        final long timestamp = entity.getLong(PROPERTY_STATE_TIMESTAMP);

        final StateData data = StateData.newBuilder()
            .tries((int) entity.getLong(PROPERTY_STATE_TRIES))
            .consecutiveFailures((int) entity.getLong(PROPERTY_STATE_CONSECUTIVE_FAILURES))
            .retryCost(entity.getDouble(PROPERTY_STATE_RETRY_COST))
            .trigger(this.<String>readOpt(entity, PROPERTY_STATE_TRIGGER_TYPE).map(type ->
                TriggerUtil.trigger(type, entity.getString(PROPERTY_STATE_TRIGGER_ID))))
            .messages(OBJECT_MAPPER.<List<Message>>readValue(entity.getString(PROPERTY_STATE_MESSAGES),
                new TypeReference<List<Message>>() { }))
            .retryDelayMillis(readOpt(entity, PROPERTY_STATE_RETRY_DELAY_MILLIS))
            .lastExit(this.<Long>readOpt(entity, PROPERTY_STATE_LAST_EXIT).map(Long::intValue))
            .executionId(readOpt(entity, PROPERTY_STATE_EXECUTION_ID))
            .executionDescription(readOptJson(entity, PROPERTY_STATE_EXECUTION_DESCRIPTION,
                ExecutionDescription.class))
            .build();

        persistentState
            .state(state)
            .data(data)
            .timestamp(Instant.ofEpochMilli(timestamp));
      }

      mapBuilder.put(instance, persistentState.build());
    }

    return mapBuilder.build();
  }

  void writeActiveState(WorkflowInstance workflowInstance, PersistentWorkflowInstanceState state)
      throws IOException {
    storeWithRetries(() -> {
      final Key key = activeWorkflowInstanceKey(workflowInstance);
      final Entity.Builder entity = Entity.newBuilder(key)
          .set(PROPERTY_COMPONENT, workflowInstance.workflowId().componentId())
          .set(PROPERTY_WORKFLOW, workflowInstance.workflowId().id())
          .set(PROPERTY_PARAMETER, workflowInstance.parameter())
          .set(PROPERTY_COUNTER, state.counter());

      // TODO: always write these fields when event-only replay tests have been removed
      if (state.state() != null) {
        entity
            .set(PROPERTY_STATE, state.state().toString())
            .set(PROPERTY_STATE_TIMESTAMP, state.timestamp().toEpochMilli())
            .set(PROPERTY_STATE_TRIES, state.data().tries())
            .set(PROPERTY_STATE_CONSECUTIVE_FAILURES, state.data().consecutiveFailures())
            .set(PROPERTY_STATE_RETRY_COST, state.data().retryCost())
            // TODO: consider making this list bounded or not storing it here to avoid exceeding entity size limit
            .set(PROPERTY_STATE_MESSAGES, jsonValue(state.data().messages()));

        state.data().retryDelayMillis().ifPresent(v -> entity.set(PROPERTY_STATE_RETRY_DELAY_MILLIS, v));
        state.data().lastExit().ifPresent(v -> entity.set(PROPERTY_STATE_LAST_EXIT, v));
        state.data().trigger().ifPresent(trigger -> {
          entity.set(PROPERTY_STATE_TRIGGER_TYPE, TriggerUtil.triggerType(trigger));
          entity.set(PROPERTY_STATE_TRIGGER_ID, TriggerUtil.triggerId(trigger));
        });
        state.data().executionId().ifPresent(v -> entity.set(PROPERTY_STATE_EXECUTION_ID, v));

        if (state.data().executionDescription().isPresent()) {
          entity.set(PROPERTY_STATE_EXECUTION_DESCRIPTION, jsonValue(state.data().executionDescription().get()));
        }
      }

      return datastore.put(entity.build());
    });
  }

  void deleteActiveState(WorkflowInstance workflowInstance) throws IOException {
    storeWithRetries(() -> {
      datastore.delete(activeWorkflowInstanceKey(workflowInstance));
      return null;
    });
  }

  void patchState(WorkflowId workflowId, WorkflowState state) throws IOException {
    storeWithRetries(() -> runInTransaction(tx -> tx.patchState(workflowId, state)));
  }

  public WorkflowState workflowState(WorkflowId workflowId) throws IOException {
    final WorkflowState.Builder builder = WorkflowState.builder();
    final Optional<Entity> workflowEntity = getOpt(datastore, workflowKey(datastore.newKeyFactory(), workflowId));

    builder.enabled(workflowEntity.filter(w -> w.contains(PROPERTY_WORKFLOW_ENABLED))
                        .map(workflow -> workflow.getBoolean(PROPERTY_WORKFLOW_ENABLED))
                        .orElse(DEFAULT_WORKFLOW_ENABLED));
    getOptInstantProperty(workflowEntity, PROPERTY_NEXT_NATURAL_TRIGGER)
        .ifPresent(builder::nextNaturalTrigger);
    getOptInstantProperty(workflowEntity, PROPERTY_NEXT_NATURAL_OFFSET_TRIGGER)
        .ifPresent(builder::nextNaturalOffsetTrigger);

    return builder.build();
  }

  private <T> T storeWithRetries(FnWithException<T, IOException> storingOperation) throws IOException {
    int storeRetries = 0;

    while (storeRetries < MAX_RETRIES) {
      try {
        return storingOperation.apply();
      } catch (ResourceNotFoundException e) {
        throw e;
      } catch (DatastoreException | IOException e) {
        if (e.getCause() instanceof ResourceNotFoundException) {
          throw (ResourceNotFoundException) e.getCause();
        }

        storeRetries++;
        if (storeRetries == MAX_RETRIES) {
          throw e;
        }

        LOG.warn(String.format("Failed to read/write from/to Datastore (attempt #%d)", storeRetries), e);
        try {
          Thread.sleep(retryBaseDelay.toMillis());
        } catch (InterruptedException e1) {
          throw Throwables.propagate(e1);
        }
      }
    }

    throw new IOException("This should never happen");
  }

  private Key activeWorkflowInstanceKey(WorkflowInstance workflowInstance) {
    return datastore.newKeyFactory()
        .setKind(KIND_ACTIVE_WORKFLOW_INSTANCE)
        .newKey(workflowInstance.toKey());
  }

  private WorkflowInstance parseWorkflowInstance(Entity activeWorkflowInstance) {
    final String componentId = activeWorkflowInstance.getString(PROPERTY_COMPONENT);
    final String workflowId = activeWorkflowInstance.getString(PROPERTY_WORKFLOW);
    final String parameter = activeWorkflowInstance.getString(PROPERTY_PARAMETER);

    return WorkflowInstance.create(WorkflowId.create(componentId, workflowId), parameter);
  }

  private WorkflowId parseWorkflowId(Entity workflow) {
    final String componentId = workflow.getKey().getAncestors().get(0).getName();
    final String id = workflow.getKey().getName();

    return WorkflowId.create(componentId, id);
  }

  private Workflow parseWorkflowJson(Entity entity, WorkflowId workflowId) {
    try {
      return OBJECT_MAPPER
          .readValue(entity.getString(PROPERTY_WORKFLOW_JSON), Workflow.class);
    } catch (IOException e1) {
      LOG.info("Failed to read workflow for {}, {}", workflowId.componentId(), workflowId.id());
      return null;
    }
  }

  /**
   * Optionally get an {@link Entity} from a {@link DatastoreReader}.
   *
   * @param datastoreReader  The reader to get from
   * @param key              The key to get
   * @return an optional containing the entity if it existed, empty otherwise.
   */
  static Optional<Entity> getOpt(DatastoreReader datastoreReader, Key key) {
    return Optional.ofNullable(datastoreReader.get(key));
  }

  /**
   * Optionally get an {@link Instant} value for an {@link Entity}'s property.
   *
   * @return an optional containing the property value if it existed, empty otherwise.
   */
  static Optional<Instant> getOptInstantProperty(Optional<Entity> entity, String property) {
    return entity
        .filter(w -> w.contains(property))
        .map(workflow -> timestampToInstant(workflow.getTimestamp(property)));
  }

  /**
   * Convert an optional {@link Entity} into a builder if it exists, otherwise create a new builder.
   *
   * @param entityOpt  The optional entity
   * @param key        The key for which to create a new builder if the entity is not present
   * @return an entity builder either based of the given entity or a new one using the key.
   */
  static Entity.Builder asBuilderOrNew(Optional<Entity> entityOpt, Key key) {
    return entityOpt
        .map(c -> Entity.newBuilder(c))
        .orElse(Entity.newBuilder(key));
  }

  static Key workflowKey(KeyFactory keyFactory, WorkflowId workflowId) {
    return keyFactory.addAncestor(PathElement.of(KIND_COMPONENT, workflowId.componentId()))
        .setKind(KIND_WORKFLOW)
        .newKey(workflowId.id());
  }

  static Key componentKey(KeyFactory keyFactory, String componentId) {
    return keyFactory.setKind(KIND_COMPONENT).newKey(componentId);
  }

  static Key globalConfigKey(KeyFactory keyFactory) {
    return keyFactory.setKind(KIND_STYX_CONFIG).newKey(KEY_GLOBAL_CONFIG);
  }

  void setEnabled(WorkflowId workflowId1, boolean enabled) throws IOException {
    patchState(workflowId1, WorkflowState.patchEnabled(enabled));
  }

  static Timestamp instantToTimestamp(Instant instant) {
    return Timestamp.of(Date.from(instant));
  }

  private static Instant timestampToInstant(Timestamp ts) {
    return Instant.ofEpochSecond(ts.getSeconds(), ts.getNanos());
  }

  Optional<Resource> getResource(String id) {
    Entity entity = datastore.get(datastore.newKeyFactory().setKind(KIND_RESOURCE).newKey(id));
    if (entity == null) {
      return Optional.empty();
    }
    return Optional.of(entityToResource(entity));
  }

  void postResource(Resource resource) throws IOException {
    storeWithRetries(() -> datastore.runInTransaction(transaction -> {
      shardedCounter.updateLimit(transaction, resource.id(), resource.concurrency());
      return transaction.put(resourceToEntity(resource));
      // TODO store just in one place, eliminate one of the two calls ^?
    }));
  }

  List<Resource> getResources() {
    final EntityQuery query = Query.newEntityQueryBuilder().setKind(KIND_RESOURCE).build();
    final QueryResults<Entity> results = datastore.run(query);
    final ImmutableList.Builder<Resource> resources = ImmutableList.builder();
    while (results.hasNext()) {
      resources.add(entityToResource(results.next()));
    }
    return resources.build();
  }

  private Resource entityToResource(Entity entity) {
    return Resource.create(entity.getKey().getName(), entity.getLong(PROPERTY_CONCURRENCY));
  }

  private Entity resourceToEntity(Resource resource) {
    final Key key = datastore.newKeyFactory().setKind(KIND_RESOURCE).newKey(resource.id());
    return Entity.newBuilder(key)
        .set(PROPERTY_CONCURRENCY, resource.concurrency())
        .build();
  }

  void deleteResource(String id) throws IOException {
    final Key key = datastore.newKeyFactory().setKind(KIND_RESOURCE).newKey(id);
    storeWithRetries(() -> {
      datastore.delete(key);
      return null;
    });
  }

  Optional<Backfill> getBackfill(String id) {
    final Entity entity = datastore.get(datastore.newKeyFactory().setKind(KIND_BACKFILL).newKey(id));
    if (entity == null) {
      return Optional.empty();
    }
    return Optional.of(entityToBackfill(entity));
  }

  private EntityQuery.Builder backfillQueryBuilder(boolean showAll, Filter... filters) {
    final EntityQuery.Builder queryBuilder = Query.newEntityQueryBuilder().setKind(KIND_BACKFILL);

    final List<Filter> andedFilters = Lists.newArrayList(filters);

    if (!showAll) {
      andedFilters.add(PropertyFilter.eq(PROPERTY_ALL_TRIGGERED, false));
      andedFilters.add(PropertyFilter.eq(PROPERTY_HALTED, false));
    }

    if (!andedFilters.isEmpty()) {
      final Filter head = andedFilters.get(0);
      final Filter[] tail = andedFilters.stream().skip(1).toArray(Filter[]::new);
      queryBuilder.setFilter(CompositeFilter.and(head, tail));
    }

    return queryBuilder;
  }

  private List<Backfill> backfillsForQuery(Query<Entity> query) {
    final QueryResults<Entity> results = datastore.run(query);
    final ImmutableList.Builder<Backfill> resources = ImmutableList.builder();
    results.forEachRemaining(entity -> resources.add(entityToBackfill(entity)));
    return resources.build();
  }

  List<Backfill> getBackfills(boolean showAll) {
    return backfillsForQuery(backfillQueryBuilder(showAll).build());
  }

  List<Backfill> getBackfillsForComponent(boolean showAll, String component) {
    final EntityQuery query = backfillQueryBuilder(showAll,
                                                   PropertyFilter.eq(PROPERTY_COMPONENT, component))
        .build();

    return backfillsForQuery(query);
  }

  List<Backfill> getBackfillsForWorkflow(boolean showAll, String workflow) {
    final EntityQuery query = backfillQueryBuilder(showAll,
                                                   PropertyFilter.eq(PROPERTY_WORKFLOW, workflow))
        .build();

    return backfillsForQuery(query);
  }

  List<Backfill> getBackfillsForWorkflowId(boolean showAll, WorkflowId workflowId) {
    final EntityQuery query = backfillQueryBuilder(
        showAll,
        PropertyFilter.eq(PROPERTY_COMPONENT, workflowId.componentId()),
        PropertyFilter.eq(PROPERTY_WORKFLOW, workflowId.id()))
        .build();

    return backfillsForQuery(query);
  }

  private Backfill entityToBackfill(Entity entity) {
    final WorkflowId workflowId = WorkflowId.create(entity.getString(PROPERTY_COMPONENT),
                                                    entity.getString(PROPERTY_WORKFLOW));

    final BackfillBuilder builder = Backfill.newBuilder()
        .id(entity.getKey().getName())
        .start(timestampToInstant(entity.getTimestamp(PROPERTY_START)))
        .end(timestampToInstant(entity.getTimestamp(PROPERTY_END)))
        .workflowId(workflowId)
        .concurrency((int) entity.getLong(PROPERTY_CONCURRENCY))
        .nextTrigger(timestampToInstant(entity.getTimestamp(PROPERTY_NEXT_TRIGGER)))
        .schedule(Schedule.parse(entity.getString(PROPERTY_SCHEDULE)))
        .allTriggered(entity.getBoolean(PROPERTY_ALL_TRIGGERED))
        .halted(entity.getBoolean(PROPERTY_HALTED));

    if (entity.contains(PROPERTY_DESCRIPTION)) {
      builder.description(entity.getString(PROPERTY_DESCRIPTION));
    }

    return builder.build();
  }

  void storeBackfill(Backfill backfill) throws IOException {
    storeWithRetries(() -> datastore.put(backfillToEntity(backfill)));
  }

  private Entity backfillToEntity(Backfill backfill) {
    final Key key = datastore.newKeyFactory().setKind(KIND_BACKFILL).newKey(backfill.id());

    Entity.Builder builder = Entity.newBuilder(key)
        .set(PROPERTY_CONCURRENCY, backfill.concurrency())
        .set(PROPERTY_START, instantToTimestamp(backfill.start()))
        .set(PROPERTY_END, instantToTimestamp(backfill.end()))
        .set(PROPERTY_COMPONENT, backfill.workflowId().componentId())
        .set(PROPERTY_WORKFLOW, backfill.workflowId().id())
        .set(PROPERTY_SCHEDULE, backfill.schedule().toString())
        .set(PROPERTY_NEXT_TRIGGER, instantToTimestamp(backfill.nextTrigger()))
        .set(PROPERTY_ALL_TRIGGERED, backfill.allTriggered())
        .set(PROPERTY_HALTED, backfill.halted());

    backfill.description().ifPresent(x -> builder.set(PROPERTY_DESCRIPTION, StringValue
        .newBuilder(x).setExcludeFromIndexes(true).build()));

    return builder.build();
  }


  private <T> Stream<T> readStream(Entity entity, String property) {
    return read(entity, property, Collections.<Value<T>>emptyList()).stream()
        .map(Value::get);
  }

  private <T> Optional<T> readOpt(Entity entity, String property) {
    return entity.contains(property)
        ? Optional.of(entity.<Value<T>>getValue(property).get())
        : Optional.empty();
  }

  private <T> Optional<T> readOptJson(Entity entity, String property, Class<T> cls) throws IOException {
    return entity.contains(property)
        ? Optional.of(OBJECT_MAPPER.readValue(entity.getString(property), cls))
        : Optional.empty();
  }

  private <T> T read(Entity entity, String property, T defaultValue) {
    return this.<T>readOpt(entity, property).orElse(defaultValue);
  }

  private StringValue jsonValue(Object o) throws JsonProcessingException {
    return StringValue
        .newBuilder(OBJECT_MAPPER.writeValueAsString(o))
        .setExcludeFromIndexes(true)
        .build();
  }

  public <T, E extends Exception> T runInTransaction(TransactionFunction<T, E> f)
      throws IOException, E {
    final StorageTransaction tx = newTransaction();
    try {
      final T value = f.apply(tx);
      tx.commit();
      return value;
    } catch (DatastoreException ex) {
      tx.rollback();
      final boolean conflict = ex.getCode() == 10;
      throw new TransactionException(conflict, ex);
    } finally {
      if (tx.isActive()) {
        tx.rollback();
      }
    }
  }

  private StorageTransaction newTransaction() throws TransactionException {
    final Transaction transaction;
    try {
      transaction = datastore.newTransaction();
    } catch (DatastoreException e) {
      throw new TransactionException(false, e);
    }
    return storageTransactionFactory.apply(transaction);
  }
}<|MERGE_RESOLUTION|>--- conflicted
+++ resolved
@@ -148,33 +148,21 @@
 
   private final Datastore datastore;
   private final Duration retryBaseDelay;
-<<<<<<< HEAD
   private final ShardedCounter shardedCounter;
-  private final KeyFactory componentKeyFactory;
-
-  @VisibleForTesting
-  final Key globalConfigKey;
+
+  private final Function<Transaction, DatastoreStorageTransaction> storageTransactionFactory;
 
   DatastoreStorage(Datastore datastore, Duration retryBaseDelay, ShardedCounter shardedCounter) {
-    this.datastore = Objects.requireNonNull(datastore);
-    this.retryBaseDelay = Objects.requireNonNull(retryBaseDelay);
+    this(datastore, retryBaseDelay, DatastoreStorageTransaction::new, shardedCounter);
+  }
+
+  DatastoreStorage(Datastore datastore, Duration retryBaseDelay,
+      Function<Transaction, DatastoreStorageTransaction> storageTransactionFactory, 
+      ShardedCounter shardedCounter) {
     this.shardedCounter = Objects.requireNonNull(shardedCounter);
-
-    this.componentKeyFactory = datastore.newKeyFactory().setKind(KIND_COMPONENT);
-    this.globalConfigKey = datastore.newKeyFactory().setKind(KIND_STYX_CONFIG).newKey(KEY_GLOBAL_CONFIG);
-=======
-  private final Function<Transaction, DatastoreStorageTransaction> storageTransactionFactory;
-
-  DatastoreStorage(Datastore datastore, Duration retryBaseDelay) {
-    this(datastore, retryBaseDelay, DatastoreStorageTransaction::new);
-  }
-
-  DatastoreStorage(Datastore datastore, Duration retryBaseDelay,
-      Function<Transaction, DatastoreStorageTransaction> storageTransactionFactory) {
     this.datastore = Objects.requireNonNull(datastore);
     this.retryBaseDelay = Objects.requireNonNull(retryBaseDelay);
     this.storageTransactionFactory = Objects.requireNonNull(storageTransactionFactory);
->>>>>>> c708b63c
   }
 
   StyxConfig config() {
