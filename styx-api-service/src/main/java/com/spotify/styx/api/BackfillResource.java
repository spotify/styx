--- conflicted
+++ resolved
@@ -124,18 +124,11 @@
     );
   }
 
-<<<<<<< HEAD
-  public BackfillsPayload getBackfills(RequestContext requestContext) {
-    final Optional<String> componentOpt = requestContext.request().parameter("component");
-    final Optional<String> workflowOpt = requestContext.request().parameter("workflow");
-    final Optional<String> statusesFlagOpt = requestContext.request().parameter("status");
-=======
-  private BackfillsPayload getBackfills(RequestContext rc) {
+  public BackfillsPayload getBackfills(RequestContext rc) {
     final Optional<String> componentOpt = rc.request().parameter("component");
     final Optional<String> workflowOpt = rc.request().parameter("workflow");
     final boolean includeStatuses = rc.request().parameter("status").orElse("false").equals("true");
     final boolean showAll = rc.request().parameter("showAll").orElse("false").equals("true");
->>>>>>> cbea1919
 
     final Stream<Backfill> backfills;
     try {
@@ -154,21 +147,6 @@
     } catch (IOException e) {
       throw Throwables.propagate(e);
     }
-<<<<<<< HEAD
-    if (componentOpt.isPresent()) {
-      final String component = componentOpt.get();
-      // TODO: filter in datastore
-      backfills = backfills
-          .filter(backfill -> backfill.workflowId().componentId().equals(component));
-    }
-    if (workflowOpt.isPresent()) {
-      final String workflow = workflowOpt.get();
-      // TODO: filter in datastore
-      backfills = backfills
-          .filter(backfill -> backfill.workflowId().id().equals(workflow));
-    }
-=======
->>>>>>> cbea1919
 
     final List<BackfillPayload> backfillPayloads = backfills.parallel()
         .map(backfill -> BackfillPayload.create(
