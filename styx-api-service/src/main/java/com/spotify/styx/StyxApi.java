/*-
 * -\-\-
 * Spotify Styx API Service
 * --
 * Copyright (C) 2016 Spotify AB
 * --
 * Licensed under the Apache License, Version 2.0 (the "License");
 * you may not use this file except in compliance with the License.
 * You may obtain a copy of the License at
 * 
 *      http://www.apache.org/licenses/LICENSE-2.0
 * 
 * Unless required by applicable law or agreed to in writing, software
 * distributed under the License is distributed on an "AS IS" BASIS,
 * WITHOUT WARRANTIES OR CONDITIONS OF ANY KIND, either express or implied.
 * See the License for the specific language governing permissions and
 * limitations under the License.
 * -/-/-
 */

package com.spotify.styx;

import static com.spotify.styx.util.Connections.createBigTableConnection;
import static com.spotify.styx.util.Connections.createDatastore;
import static java.util.Objects.requireNonNull;

import com.google.cloud.datastore.Datastore;
import com.google.common.collect.Streams;
import com.google.common.io.Closer;
import com.spotify.apollo.AppInit;
import com.spotify.apollo.Environment;
import com.spotify.apollo.Response;
import com.spotify.apollo.route.AsyncHandler;
import com.spotify.apollo.route.Route;
import com.spotify.metrics.core.SemanticMetricRegistry;
import com.spotify.styx.api.Api;
import com.spotify.styx.api.AuthenticatorConfiguration;
import com.spotify.styx.api.AuthenticatorFactory;
import com.spotify.styx.api.BackfillResource;
import com.spotify.styx.api.RequestAuthenticator;
import com.spotify.styx.api.ResourceResource;
import com.spotify.styx.api.SchedulerProxyResource;
import com.spotify.styx.api.ServiceAccountUsageAuthorizer;
import com.spotify.styx.api.StatusResource;
import com.spotify.styx.api.WorkflowActionAuthorizer;
import com.spotify.styx.api.WorkflowResource;
import com.spotify.styx.api.workflow.WorkflowInitializer;
import com.spotify.styx.model.StyxConfig;
import com.spotify.styx.model.Workflow;
import com.spotify.styx.monitoring.MeteredStorageProxy;
import com.spotify.styx.monitoring.MetricsStats;
import com.spotify.styx.monitoring.Stats;
import com.spotify.styx.monitoring.StatsFactory;
import com.spotify.styx.storage.AggregateStorage;
import com.spotify.styx.storage.Storage;
import com.spotify.styx.util.CachedSupplier;
import com.spotify.styx.util.DockerImageValidator;
import com.spotify.styx.util.StorageFactory;
import com.spotify.styx.util.Time;
import com.spotify.styx.util.WorkflowValidator;
import com.typesafe.config.Config;
import java.time.Duration;
import java.time.Instant;
import java.util.List;
import java.util.Optional;
import java.util.function.BiConsumer;
import java.util.function.BiFunction;
import java.util.function.Supplier;
import java.util.stream.Stream;
import okio.ByteString;
import org.apache.hadoop.hbase.client.Connection;

/**
 * Main entrypoint for Styx API Service
 */
public class StyxApi implements AppInit {

  public static final String SERVICE_NAME = "styx-api";

  static final String SCHEDULER_SERVICE_BASE_URL = "styx.scheduler.base-url";
  static final String DEFAULT_SCHEDULER_SERVICE_BASE_URL = "http://localhost:8080";

<<<<<<< HEAD
  public static final Duration DEFAULT_RETRY_BASE_DELAY_BT = Duration.ofSeconds(1);
=======
  static final Duration DEFAULT_RETRY_BASE_DELAY_BT = Duration.ofSeconds(1);
  static final String AUTHORIZATION_SERVICE_ACCOUNT_USER_ROLE_CONFIG = "styx.authorization.service-account-user-role";
  static final String AUTHORIZATION_GSUITE_USER_CONFIG = "styx.authorization.gsuite-user";
  static final String AUTHORIZATION_REQUIRE_ALL_CONFIG = "styx.authorization.require.all";
  static final String AUTHORIZATION_REQUIRE_WORKFLOWS = "styx.authorization.require.workflows";
  static final String AUTHORIZATION_MESSAGE_CONFIG = "styx.authorization.message";

  static final String STYX_RUNNING_STATE_TTL_CONFIG = "styx.stale-state-ttls.running";
  static final String DEFAULT_STYX_RUNNING_STATE_TTL = "PT24H";
>>>>>>> 863664f0

  private final String serviceName;
  private final StorageFactory storageFactory;
  private final WorkflowConsumerFactory workflowConsumerFactory;
  private final StatsFactory statsFactory;
  private final AuthenticatorFactory authenticatorFactory;
  private final ServiceAccountUsageAuthorizer.Factory serviceAccountUsageAuthorizerFactory;
  private final Time time;
  private final GoogleCredential credential;

  public interface WorkflowConsumerFactory
      extends BiFunction<Environment, Stats, BiConsumer<Optional<Workflow>, Optional<Workflow>>> { }

  public static class Builder {

    private String serviceName = "styx-api";
    private StorageFactory storageFactory = StyxApi::storage;
    private WorkflowConsumerFactory workflowConsumerFactory = (env, stats) -> (oldWorkflow, newWorkflow) -> { };
    private StatsFactory statsFactory = StyxApi::stats;
    private AuthenticatorFactory authenticatorFactory = AuthenticatorFactory.DEFAULT;
    private ServiceAccountUsageAuthorizer.Factory serviceAccountUsageAuthorizerFactory =
        ServiceAccountUsageAuthorizer.Factory.DEFAULT;
    private Time time = Instant::now;
    private GoogleCredential credential;

    public Builder setServiceName(String serviceName) {
      this.serviceName = serviceName;
      return this;
    }

    public Builder setStorageFactory(StorageFactory storageFactory) {
      this.storageFactory = storageFactory;
      return this;
    }

    public Builder setWorkflowConsumerFactory(WorkflowConsumerFactory workflowConsumerFactory) {
      this.workflowConsumerFactory = workflowConsumerFactory;
      return this;
    }

    public Builder setStatsFactory(StatsFactory statsFactory) {
      this.statsFactory = statsFactory;
      return this;
    }

    public Builder setAuthenticatorFactory(
        AuthenticatorFactory authenticatorFactory) {
      this.authenticatorFactory = authenticatorFactory;
      return this;
    }

    public Builder setServiceAccountUsageAuthorizerFactory(
        final ServiceAccountUsageAuthorizer.Factory serviceAccountUsageAuthorizerFactory) {
      this.serviceAccountUsageAuthorizerFactory = serviceAccountUsageAuthorizerFactory;
      return this;
    }

    public Builder setTime(Time time) {
      this.time = time;
      return this;
    }

    public Builder setCredential(GoogleCredential credential) {
      this.credential = credential;
      return this;
    }

    public StyxApi build() {
      return new StyxApi(this);
    }
  }

  public static Builder newBuilder() {
    return new Builder();
  }

  public static StyxApi createDefault() {
    return newBuilder().build();
  }

  private StyxApi(Builder builder) {
    this.serviceName = requireNonNull(builder.serviceName);
    this.storageFactory = requireNonNull(builder.storageFactory);
    this.workflowConsumerFactory = requireNonNull(builder.workflowConsumerFactory);
    this.statsFactory = requireNonNull(builder.statsFactory);
    this.authenticatorFactory = requireNonNull(builder.authenticatorFactory);
    this.serviceAccountUsageAuthorizerFactory = requireNonNull(builder.serviceAccountUsageAuthorizerFactory);
    this.time = requireNonNull(builder.time);
    this.credential = (builder.credential != null) ? builder.credential : defaultCredential();
  }

  @Override
  public void create(Environment environment) {
    final Config config = environment.config();
    final String schedulerServiceBaseUrl = getConfigWithDefault(config, SCHEDULER_SERVICE_BASE_URL, DEFAULT_SCHEDULER_SERVICE_BASE_URL);
    final Duration runningStateTtl = Duration.parse(
            getConfigWithDefault(config, STYX_RUNNING_STATE_TTL_CONFIG, DEFAULT_STYX_RUNNING_STATE_TTL));

    final Stats stats = statsFactory.apply(environment);
    final Storage storage = MeteredStorageProxy.instrument(storageFactory.apply(environment, stats), stats, time);
    final BiConsumer<Optional<Workflow>, Optional<Workflow>> workflowConsumer =
        workflowConsumerFactory.apply(environment, stats);
    
    // N.B. if we need to forward a request to scheduler that behind an nginx, we CAN NOT
    // use rc.requestScopedClient() and at the same time inherit all headers from original
    // request, because request scoped client would add Authorization header again which
    // results duplicated headers, and that would make nginx unhappy. This has been fixed
    // in later Apollo version.

<<<<<<< HEAD
    final ServiceAccountUsageAuthorizer serviceAccountUsageAuthorizer =
        serviceAccountUsageAuthorizerFactory.apply(config, serviceName);
    final WorkflowActionAuthorizer workflowActionAuthorizer =
        new WorkflowActionAuthorizer(storage, serviceAccountUsageAuthorizer);

    final WorkflowResource workflowResource = new WorkflowResource(storage,
        new WorkflowValidator(new DockerImageValidator()),
        new WorkflowInitializer(storage, time),
        workflowConsumer, workflowActionAuthorizer);

    final BackfillResource backfillResource = new BackfillResource(schedulerServiceBaseUrl,
        storage,
        new WorkflowValidator(new DockerImageValidator()),
        time, workflowActionAuthorizer);
=======
    final ServiceAccountUsageAuthorizer authorizer =
        serviceAccountUsageAuthorizer(config, credential, serviceName);

    WorkflowValidator workflowValidator = WorkflowValidator.newBuilder(new DockerImageValidator())
        .withMaxRunningTimeoutLimit(runningStateTtl)
        .build();
    final WorkflowResource workflowResource = new WorkflowResource(storage, workflowValidator,
            new WorkflowInitializer(storage, time), workflowConsumer, authorizer);

    final BackfillResource backfillResource = new BackfillResource(schedulerServiceBaseUrl, storage,
            workflowValidator, time);
>>>>>>> 863664f0
    environment.closer().register(backfillResource);

    final ResourceResource resourceResource = new ResourceResource(storage);
    final StatusResource statusResource = new StatusResource(storage);
    final SchedulerProxyResource schedulerProxyResource = new SchedulerProxyResource(
        schedulerServiceBaseUrl, environment.client());

    final Supplier<StyxConfig> configSupplier =
        new CachedSupplier<>(storage::config, Instant::now);
    final Supplier<List<String>> clientBlacklistSupplier =
        () -> configSupplier.get().clientBlacklist();

    final RequestAuthenticator requestAuthenticator = new RequestAuthenticator(authenticatorFactory.apply(
        AuthenticatorConfiguration.fromConfig(config, serviceName)));

    final Stream<Route<AsyncHandler<Response<ByteString>>>> routes = Streams.concat(
        workflowResource.routes(requestAuthenticator),
        backfillResource.routes(requestAuthenticator),
        resourceResource.routes(),
        statusResource.routes(),
        schedulerProxyResource.routes()
    );

    environment.routingEngine()
        .registerAutoRoute(Route.sync("GET", "/ping", rc -> "pong"))
        .registerRoutes(Api.withCommonMiddleware(routes, clientBlacklistSupplier,
            requestAuthenticator, serviceName));
  }

<<<<<<< HEAD
=======
  private static String getConfigWithDefault(Config config, String key, String defaultValue) {
    return config.hasPath(key) ? config.getString(key) : defaultValue;
  }

  @VisibleForTesting
  static ServiceAccountUsageAuthorizer serviceAccountUsageAuthorizer(Config config,
                                                                     GoogleCredential credential,
                                                                     String serviceName) {

    final AuthorizationPolicy authorizationPolicy = authorizationPolicy(config);

    final ServiceAccountUsageAuthorizer authorizer;
    if (config.hasPath(AUTHORIZATION_SERVICE_ACCOUNT_USER_ROLE_CONFIG)) {
      final String role = config.getString(AUTHORIZATION_SERVICE_ACCOUNT_USER_ROLE_CONFIG);
      final String gsuiteUserEmail = config.getString(AUTHORIZATION_GSUITE_USER_CONFIG);
      final String message = getConfigWithDefault(config, AUTHORIZATION_MESSAGE_CONFIG, "");
      authorizer = ServiceAccountUsageAuthorizer.create(
          role, authorizationPolicy, credential, gsuiteUserEmail, serviceName, message);
    } else {
      authorizer = ServiceAccountUsageAuthorizer.NOP;
    }
    return authorizer;
  }

  @VisibleForTesting
  static AuthorizationPolicy authorizationPolicy(Config config) {
    final AuthorizationPolicy authorizationPolicy;
    if (config.hasPath(AUTHORIZATION_REQUIRE_ALL_CONFIG) &&
        config.getBoolean(AUTHORIZATION_REQUIRE_ALL_CONFIG)) {
      authorizationPolicy = new ServiceAccountUsageAuthorizer.AllAuthorizationPolicy();
    } else if (config.hasPath(AUTHORIZATION_REQUIRE_WORKFLOWS)) {
      final List<WorkflowId> ids = config.getStringList(AUTHORIZATION_REQUIRE_WORKFLOWS).stream()
          .map(WorkflowId::parseKey)
          .collect(Collectors.toList());
      authorizationPolicy = new ServiceAccountUsageAuthorizer.WhitelistAuthorizationPolicy(ids);
    } else {
      authorizationPolicy = new ServiceAccountUsageAuthorizer.NoAuthorizationPolicy();
    }
    return authorizationPolicy;
  }

>>>>>>> 863664f0
  private static AggregateStorage storage(Environment environment, Stats stats) {
    final Config config = environment.config();
    final Closer closer = environment.closer();

    final Connection bigTable = closer.register(createBigTableConnection(config));
    final Datastore datastore = createDatastore(config, stats);
    return closer.register(new AggregateStorage(bigTable, datastore, DEFAULT_RETRY_BASE_DELAY_BT));
  }

  private static Stats stats(Environment environment) {
    return new MetricsStats(environment.resolve(SemanticMetricRegistry.class), Instant::now);
  }
}<|MERGE_RESOLUTION|>--- conflicted
+++ resolved
@@ -24,6 +24,7 @@
 import static com.spotify.styx.util.Connections.createDatastore;
 import static java.util.Objects.requireNonNull;
 
+import com.google.api.client.googleapis.auth.oauth2.GoogleCredential;
 import com.google.cloud.datastore.Datastore;
 import com.google.common.collect.Streams;
 import com.google.common.io.Closer;
@@ -67,6 +68,7 @@
 import java.util.function.BiFunction;
 import java.util.function.Supplier;
 import java.util.stream.Stream;
+import javaslang.control.Try;
 import okio.ByteString;
 import org.apache.hadoop.hbase.client.Connection;
 
@@ -80,19 +82,10 @@
   static final String SCHEDULER_SERVICE_BASE_URL = "styx.scheduler.base-url";
   static final String DEFAULT_SCHEDULER_SERVICE_BASE_URL = "http://localhost:8080";
 
-<<<<<<< HEAD
-  public static final Duration DEFAULT_RETRY_BASE_DELAY_BT = Duration.ofSeconds(1);
-=======
   static final Duration DEFAULT_RETRY_BASE_DELAY_BT = Duration.ofSeconds(1);
-  static final String AUTHORIZATION_SERVICE_ACCOUNT_USER_ROLE_CONFIG = "styx.authorization.service-account-user-role";
-  static final String AUTHORIZATION_GSUITE_USER_CONFIG = "styx.authorization.gsuite-user";
-  static final String AUTHORIZATION_REQUIRE_ALL_CONFIG = "styx.authorization.require.all";
-  static final String AUTHORIZATION_REQUIRE_WORKFLOWS = "styx.authorization.require.workflows";
-  static final String AUTHORIZATION_MESSAGE_CONFIG = "styx.authorization.message";
 
   static final String STYX_RUNNING_STATE_TTL_CONFIG = "styx.stale-state-ttls.running";
   static final String DEFAULT_STYX_RUNNING_STATE_TTL = "PT24H";
->>>>>>> 863664f0
 
   private final String serviceName;
   private final StorageFactory storageFactory;
@@ -101,7 +94,6 @@
   private final AuthenticatorFactory authenticatorFactory;
   private final ServiceAccountUsageAuthorizer.Factory serviceAccountUsageAuthorizerFactory;
   private final Time time;
-  private final GoogleCredential credential;
 
   public interface WorkflowConsumerFactory
       extends BiFunction<Environment, Stats, BiConsumer<Optional<Workflow>, Optional<Workflow>>> { }
@@ -116,7 +108,6 @@
     private ServiceAccountUsageAuthorizer.Factory serviceAccountUsageAuthorizerFactory =
         ServiceAccountUsageAuthorizer.Factory.DEFAULT;
     private Time time = Instant::now;
-    private GoogleCredential credential;
 
     public Builder setServiceName(String serviceName) {
       this.serviceName = serviceName;
@@ -152,11 +143,6 @@
 
     public Builder setTime(Time time) {
       this.time = time;
-      return this;
-    }
-
-    public Builder setCredential(GoogleCredential credential) {
-      this.credential = credential;
       return this;
     }
 
@@ -181,7 +167,6 @@
     this.authenticatorFactory = requireNonNull(builder.authenticatorFactory);
     this.serviceAccountUsageAuthorizerFactory = requireNonNull(builder.serviceAccountUsageAuthorizerFactory);
     this.time = requireNonNull(builder.time);
-    this.credential = (builder.credential != null) ? builder.credential : defaultCredential();
   }
 
   @Override
@@ -202,34 +187,24 @@
     // results duplicated headers, and that would make nginx unhappy. This has been fixed
     // in later Apollo version.
 
-<<<<<<< HEAD
     final ServiceAccountUsageAuthorizer serviceAccountUsageAuthorizer =
         serviceAccountUsageAuthorizerFactory.apply(config, serviceName);
     final WorkflowActionAuthorizer workflowActionAuthorizer =
         new WorkflowActionAuthorizer(storage, serviceAccountUsageAuthorizer);
 
+    final WorkflowValidator workflowValidator = WorkflowValidator.newBuilder(new DockerImageValidator())
+      .withMaxRunningTimeoutLimit(runningStateTtl)
+      .build();
+
     final WorkflowResource workflowResource = new WorkflowResource(storage,
-        new WorkflowValidator(new DockerImageValidator()),
+        workflowValidator,
         new WorkflowInitializer(storage, time),
         workflowConsumer, workflowActionAuthorizer);
 
     final BackfillResource backfillResource = new BackfillResource(schedulerServiceBaseUrl,
         storage,
-        new WorkflowValidator(new DockerImageValidator()),
+        workflowValidator,
         time, workflowActionAuthorizer);
-=======
-    final ServiceAccountUsageAuthorizer authorizer =
-        serviceAccountUsageAuthorizer(config, credential, serviceName);
-
-    WorkflowValidator workflowValidator = WorkflowValidator.newBuilder(new DockerImageValidator())
-        .withMaxRunningTimeoutLimit(runningStateTtl)
-        .build();
-    final WorkflowResource workflowResource = new WorkflowResource(storage, workflowValidator,
-            new WorkflowInitializer(storage, time), workflowConsumer, authorizer);
-
-    final BackfillResource backfillResource = new BackfillResource(schedulerServiceBaseUrl, storage,
-            workflowValidator, time);
->>>>>>> 863664f0
     environment.closer().register(backfillResource);
 
     final ResourceResource resourceResource = new ResourceResource(storage);
@@ -259,50 +234,10 @@
             requestAuthenticator, serviceName));
   }
 
-<<<<<<< HEAD
-=======
   private static String getConfigWithDefault(Config config, String key, String defaultValue) {
     return config.hasPath(key) ? config.getString(key) : defaultValue;
   }
 
-  @VisibleForTesting
-  static ServiceAccountUsageAuthorizer serviceAccountUsageAuthorizer(Config config,
-                                                                     GoogleCredential credential,
-                                                                     String serviceName) {
-
-    final AuthorizationPolicy authorizationPolicy = authorizationPolicy(config);
-
-    final ServiceAccountUsageAuthorizer authorizer;
-    if (config.hasPath(AUTHORIZATION_SERVICE_ACCOUNT_USER_ROLE_CONFIG)) {
-      final String role = config.getString(AUTHORIZATION_SERVICE_ACCOUNT_USER_ROLE_CONFIG);
-      final String gsuiteUserEmail = config.getString(AUTHORIZATION_GSUITE_USER_CONFIG);
-      final String message = getConfigWithDefault(config, AUTHORIZATION_MESSAGE_CONFIG, "");
-      authorizer = ServiceAccountUsageAuthorizer.create(
-          role, authorizationPolicy, credential, gsuiteUserEmail, serviceName, message);
-    } else {
-      authorizer = ServiceAccountUsageAuthorizer.NOP;
-    }
-    return authorizer;
-  }
-
-  @VisibleForTesting
-  static AuthorizationPolicy authorizationPolicy(Config config) {
-    final AuthorizationPolicy authorizationPolicy;
-    if (config.hasPath(AUTHORIZATION_REQUIRE_ALL_CONFIG) &&
-        config.getBoolean(AUTHORIZATION_REQUIRE_ALL_CONFIG)) {
-      authorizationPolicy = new ServiceAccountUsageAuthorizer.AllAuthorizationPolicy();
-    } else if (config.hasPath(AUTHORIZATION_REQUIRE_WORKFLOWS)) {
-      final List<WorkflowId> ids = config.getStringList(AUTHORIZATION_REQUIRE_WORKFLOWS).stream()
-          .map(WorkflowId::parseKey)
-          .collect(Collectors.toList());
-      authorizationPolicy = new ServiceAccountUsageAuthorizer.WhitelistAuthorizationPolicy(ids);
-    } else {
-      authorizationPolicy = new ServiceAccountUsageAuthorizer.NoAuthorizationPolicy();
-    }
-    return authorizationPolicy;
-  }
-
->>>>>>> 863664f0
   private static AggregateStorage storage(Environment environment, Stats stats) {
     final Config config = environment.config();
     final Closer closer = environment.closer();
@@ -315,4 +250,8 @@
   private static Stats stats(Environment environment) {
     return new MetricsStats(environment.resolve(SemanticMetricRegistry.class), Instant::now);
   }
+
+  private static GoogleCredential defaultCredential() {
+    return Try.of(GoogleCredential::getApplicationDefault).get();
+  }
 }