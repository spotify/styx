/*-
 * -\-\-
 * Spotify Styx API Service
 * --
 * Copyright (C) 2017 Spotify AB
 * --
 * Licensed under the Apache License, Version 2.0 (the "License");
 * you may not use this file except in compliance with the License.
 * You may obtain a copy of the License at
 * 
 *      http://www.apache.org/licenses/LICENSE-2.0
 * 
 * Unless required by applicable law or agreed to in writing, software
 * distributed under the License is distributed on an "AS IS" BASIS,
 * WITHOUT WARRANTIES OR CONDITIONS OF ANY KIND, either express or implied.
 * See the License for the specific language governing permissions and
 * limitations under the License.
 * -/-/-
 */

package com.spotify.styx.api;

import static com.spotify.apollo.test.unit.ResponseMatchers.hasStatus;
import static com.spotify.apollo.test.unit.StatusTypeMatchers.belongsToFamily;
import static com.spotify.styx.api.JsonMatchers.assertJson;
import static com.spotify.styx.api.JsonMatchers.assertNoJson;
import static org.hamcrest.Matchers.equalTo;
import static org.hamcrest.Matchers.hasSize;
import static org.hamcrest.Matchers.is;
import static org.junit.Assert.assertThat;
import static org.mockito.Matchers.any;
import static org.mockito.Mockito.mock;
import static org.mockito.Mockito.spy;
import static org.mockito.Mockito.verify;
import static org.mockito.internal.verification.VerificationModeFactory.times;

import com.google.cloud.datastore.Datastore;
import com.google.cloud.datastore.Key;
import com.google.cloud.datastore.KeyQuery;
import com.google.cloud.datastore.Query;
import com.google.cloud.datastore.QueryResults;
import com.google.cloud.datastore.testing.LocalDatastoreHelper;
import com.google.common.base.Throwables;
import com.google.common.collect.ImmutableList;
import com.spotify.apollo.Environment;
import com.spotify.apollo.Response;
import com.spotify.apollo.Status;
import com.spotify.apollo.StatusType;
import com.spotify.apollo.test.StubClient;
import com.spotify.apollo.test.response.ResponseWithDelay;
import com.spotify.apollo.test.response.Responses;
import com.spotify.styx.model.Backfill;
import com.spotify.styx.model.BackfillInput;
import com.spotify.styx.model.Event;
import com.spotify.styx.model.Partitioning;
import com.spotify.styx.model.Schedule;
import com.spotify.styx.model.SequenceEvent;
import com.spotify.styx.model.Workflow;
import com.spotify.styx.model.WorkflowId;
import com.spotify.styx.model.WorkflowInstance;
import com.spotify.styx.serialization.Json;
import com.spotify.styx.state.Trigger;
import com.spotify.styx.storage.AggregateStorage;
import com.spotify.styx.storage.BigtableMocker;
import com.spotify.styx.storage.BigtableStorage;
import com.spotify.styx.testdata.TestData;
import java.io.IOException;
import java.net.URI;
import java.time.Duration;
import java.time.Instant;
import java.util.Collections;
import java.util.Optional;
import okio.ByteString;
import org.apache.hadoop.hbase.client.Connection;
import org.junit.After;
import org.junit.AfterClass;
import org.junit.Before;
import org.junit.BeforeClass;
import org.junit.Test;

public class BackfillResourceTest extends VersionedApiTest {

  private static final String SCHEDULER_BASE = "http://localhost:8080";

  private static LocalDatastoreHelper localDatastore;
  private Connection bigtable = setupBigTableMockTable();

  private AggregateStorage storage = new AggregateStorage(
      bigtable,
      localDatastore.options().service(),
      Duration.ZERO);

  private static final Backfill BACKFILL_1 = Backfill.newBuilder()
      .id("backfill-1")
      .start(Instant.parse("2017-01-01T00:00:00Z"))
      .end(Instant.parse("2017-01-02T00:00:00Z"))
      .workflowId(WorkflowId.create("component", "workflow1"))
      .concurrency(1)
      .nextTrigger(Instant.parse("2017-01-01T00:00:00Z"))
      .partitioning(Partitioning.HOURS)
      .build();

  private static final Backfill BACKFILL_2 = Backfill.newBuilder()
      .id("backfill-2")
      .start(Instant.parse("2017-01-01T00:00:00Z"))
      .end(Instant.parse("2017-01-02T00:00:00Z"))
      .workflowId(WorkflowId.create("component", "workflow2"))
      .concurrency(2)
      .nextTrigger(Instant.parse("2017-01-01T00:00:00Z"))
      .partitioning(Partitioning.DAYS)
      .build();

  private static final Backfill BACKFILL_3 = Backfill.newBuilder()
      .id("backfill-3")
      .start(Instant.parse("2017-01-01T00:00:00Z"))
      .end(Instant.parse("2017-01-02T00:00:00Z"))
      .workflowId(WorkflowId.create("other_component", "other_workflow"))
      .concurrency(2)
      .nextTrigger(Instant.parse("2017-01-01T00:00:00Z"))
      .partitioning(Partitioning.DAYS)
      .build();

  public BackfillResourceTest(Api.Version version) {
    super(BackfillResource.BASE, version, "backfill-test", spy(StubClient.class));
  }

  @Override
  protected void init(Environment environment) {
    environment.routingEngine()
        .registerRoutes(
            new BackfillResource(SCHEDULER_BASE, storage).routes());
  }

  @BeforeClass
  public static void setUpClass() throws Exception {
    localDatastore = LocalDatastoreHelper.create(1.0); // 100% global consistency
    localDatastore.start();
  }

  @AfterClass
  public static void tearDownClass() throws Exception {
    if (localDatastore != null) {
      localDatastore.stop();
    }
  }

  @Before
  public void setUp() throws Exception {
    storage.storeWorkflow(Workflow.create(
        BACKFILL_1.workflowId().componentId(), URI.create("http://example.com"),
        Schedule.create(BACKFILL_1.workflowId().id(), Partitioning.HOURS,
                        Optional.empty(), Optional.empty(), Optional.empty(),
                        Optional.empty(), Collections.emptyList())));
    storage.storeWorkflow(Workflow.create(
        BACKFILL_2.workflowId().componentId(), URI.create("http://example.com"),
        Schedule.create(BACKFILL_2.workflowId().id(), Partitioning.HOURS,
                        Optional.empty(), Optional.empty(), Optional.empty(),
                        Optional.empty(), Collections.emptyList())));
    storage.storeWorkflow(Workflow.create(
        BACKFILL_3.workflowId().componentId(), URI.create("http://example.com"),
        Schedule.create(BACKFILL_3.workflowId().id(), Partitioning.HOURS,
                        Optional.empty(), Optional.empty(), Optional.empty(),
                        Optional.empty(), Collections.emptyList())));
    storage.storeBackfill(BACKFILL_1);
  }

  @After
  public void tearDown() throws Exception {
    // clear datastore after each test
    Datastore datastore = localDatastore.options().service();
    KeyQuery query = Query.keyQueryBuilder().build();
    final QueryResults<Key> keys = datastore.run(query);
    while (keys.hasNext()) {
      datastore.delete(keys.next());
    }
  }

  @Test
  public void shouldListBackfillsNoStatus() throws Exception {
    sinceVersion(Api.Version.V2);

    Response<ByteString> response =
        awaitResponse(serviceHelper.request("GET", path("")));

    assertThat(response, hasStatus(belongsToFamily(StatusType.Family.SUCCESSFUL)));
    assertJson(response, "backfills[0].backfill.id", equalTo(BACKFILL_1.id()));
    assertNoJson(response, "backfills[0].statuses.active_states");
  }

  @Test
  public void shouldListBackfillsWithStatus() throws Exception {
    sinceVersion(Api.Version.V2);

    Response<ByteString> response =
        awaitResponse(serviceHelper.request("GET", path("?status=true")));

    assertThat(response, hasStatus(belongsToFamily(StatusType.Family.SUCCESSFUL)));
    assertJson(response, "backfills[0].backfill.id", equalTo(BACKFILL_1.id()));
    assertJson(response, "backfills[0].statuses.active_states", hasSize(24));
  }

<<<<<<< HEAD
=======
  @Test
  public void shouldFilterBackfillsOnComponentEvenWhenInactive() throws Exception {
    sinceVersion(Api.Version.V1);

    storage.storeBackfill(BACKFILL_3.builder().allTriggered(true).build());

    final String uri = path(String.format("?showAll=true&component=%s",
                                          BACKFILL_3.workflowId().componentId()));
    Response<ByteString> response =
        awaitResponse(serviceHelper.request("GET", uri));

    assertThat(response, hasStatus(belongsToFamily(StatusType.Family.SUCCESSFUL)));
    assertJson(response, "backfills", hasSize(1));
  }

  @Test
>>>>>>> cca72ade
  public void shouldFilterBackfillsOnComponent() throws Exception {
    sinceVersion(Api.Version.V2);

    storage.storeBackfill(BACKFILL_3);

    final String uri = path(String.format("?component=%s",
                                          BACKFILL_1.workflowId().componentId()));
    Response<ByteString> response =
        awaitResponse(serviceHelper.request("GET", uri));

    assertThat(response, hasStatus(belongsToFamily(StatusType.Family.SUCCESSFUL)));
    assertJson(response, "backfills", hasSize(1));
  }

  @Test
  public void shouldFilterBackfillsOnWorkflow() throws Exception {
    sinceVersion(Api.Version.V2);

    storage.storeBackfill(BACKFILL_2);
    storage.storeBackfill(BACKFILL_3);

    final String uri = path(String.format("?workflow=%s",
                                          BACKFILL_1.workflowId().id()));
    Response<ByteString> response =
        awaitResponse(serviceHelper.request("GET", uri));

    assertThat(response, hasStatus(belongsToFamily(StatusType.Family.SUCCESSFUL)));
    assertJson(response, "backfills", hasSize(1));
    assertJson(response, "backfills[0].backfill.id", equalTo(BACKFILL_1.id()));
  }

  @Test
  public void shouldFilterBackfillsOnComponentWorkflow() throws Exception {
    sinceVersion(Api.Version.V2);

    storage.storeBackfill(BACKFILL_2);
    storage.storeBackfill(BACKFILL_3);

    final String uri = path(String.format("?component=%s&workflow=%s",
                                          BACKFILL_1.workflowId().componentId(),
                                          BACKFILL_1.workflowId().id()));
    Response<ByteString> response =
        awaitResponse(serviceHelper.request("GET", uri));

    assertThat(response, hasStatus(belongsToFamily(StatusType.Family.SUCCESSFUL)));
    assertJson(response, "backfills", hasSize(1));
    assertJson(response, "backfills[0].backfill.id", equalTo(BACKFILL_1.id()));
  }

  @Test
  public void shouldListActiveBackfillsByDefault() throws Exception {
    sinceVersion(Api.Version.V2);

    storage.storeBackfill(BACKFILL_2.builder().allTriggered(true).build());
    Response<ByteString> response =
        awaitResponse(serviceHelper.request("GET", path("")));

    assertThat(response, hasStatus(belongsToFamily(StatusType.Family.SUCCESSFUL)));
    assertJson(response, "backfills", hasSize(1));
  }

  @Test
  public void shouldListAllBackfillsWithFlag() throws Exception {
    sinceVersion(Api.Version.V2);

    storage.storeBackfill(BACKFILL_2.builder().halted(true).build());
    Response<ByteString> response =
        awaitResponse(serviceHelper.request("GET", path("?showAll=true")));

    assertThat(response, hasStatus(belongsToFamily(StatusType.Family.SUCCESSFUL)));
    assertJson(response, "backfills", hasSize(2));
  }
   @Test
  public void shouldListMultipleBackfills() throws Exception {
    sinceVersion(Api.Version.V2);

    storage.storeBackfill(BACKFILL_2);
    Response<ByteString> response =
        awaitResponse(serviceHelper.request("GET", path("")));

    assertThat(response, hasStatus(belongsToFamily(StatusType.Family.SUCCESSFUL)));
    assertJson(response, "backfills", hasSize(2));
  }

  @Test
  public void shouldGetBackfillStatus() throws Exception {
    sinceVersion(Api.Version.V2);

    WorkflowInstance wfi = WorkflowInstance.create(BACKFILL_1.workflowId(), "2017-01-01T01");
    storage.storeBackfill(BACKFILL_1.builder().nextTrigger(Instant.parse("2017-01-01T02:00:00Z")).build());
    storage.writeEvent(SequenceEvent.create(Event.triggerExecution(wfi, Trigger.backfill("backfill-1")), 1L, 1L));
    storage.writeEvent(SequenceEvent.create(Event.dequeue(wfi),                                          2L, 2L));
    storage.writeEvent(SequenceEvent.create(Event.submit(wfi, TestData.EXECUTION_DESCRIPTION),           3L, 3L));
    storage.writeEvent(SequenceEvent.create(Event.submitted(wfi, "exec-1"),                              4L, 4L));
    storage.writeEvent(SequenceEvent.create(Event.started(wfi),                                          5L, 5L));
    storage.writeActiveState(wfi, 5L);

    Response<ByteString> response =
        awaitResponse(serviceHelper.request("GET", path("/" + BACKFILL_1.id())));

    assertThat(response, hasStatus(belongsToFamily(StatusType.Family.SUCCESSFUL)));
    assertJson(response, "backfill.id", equalTo(BACKFILL_1.id()));
    assertJson(response, "statuses.active_states[0].state", equalTo("UNKNOWN"));
    assertJson(response, "statuses.active_states[1].state", equalTo("RUNNING"));
    assertJson(response, "statuses.active_states[2].state", equalTo("WAITING"));
    assertJson(response, "statuses.active_states[23].state", equalTo("WAITING"));
    assertJson(response, "statuses.active_states", hasSize(24));
  }

  @Test
  public void shouldPostBackfill() throws Exception {
    sinceVersion(Api.Version.V2);

    final String json = "{\"start\":\"2017-01-01T00:00:00Z\"," +
                        "\"end\":\"2017-02-01T00:00:00Z\"," +
                        "\"component\":\"component\"," +
                        "\"workflow\":\"workflow2\","+
                        "\"concurrency\":1}";

    Response<ByteString> response =
        awaitResponse(serviceHelper.request("POST", path(""), ByteString.encodeUtf8(json)));

    assertThat(response.status().reasonPhrase(),
               response, hasStatus(belongsToFamily(StatusType.Family.SUCCESSFUL)));
    Backfill postedBackfill = Json.OBJECT_MAPPER.readValue(
        response.payload().get().toByteArray(), Backfill.class);
    assertThat(postedBackfill.id().matches("backfill-[\\d-]+"), is(true));
    assertThat(postedBackfill.start(), equalTo(Instant.parse("2017-01-01T00:00:00Z")));
    assertThat(postedBackfill.end(), equalTo(Instant.parse("2017-02-01T00:00:00Z")));
    assertThat(postedBackfill.workflowId(), equalTo(WorkflowId.create("component", "workflow2")));
    assertThat(postedBackfill.concurrency(), equalTo(1));
    assertThat(postedBackfill.nextTrigger(), equalTo(Instant.parse("2017-01-01T00:00:00Z")));
    assertThat(postedBackfill.partitioning(), equalTo(Partitioning.HOURS));
    assertThat(postedBackfill.allTriggered(), equalTo(false));
    assertThat(postedBackfill.halted(), equalTo(false));
  }

  @Test
  public void shouldFailOnMisalignedRange() throws Exception {
    sinceVersion(Api.Version.V2);

    final String json = "{\"start\":\"2017-01-01T00:00:01Z\"," +
                        "\"end\":\"2017-02-01T00:00:00Z\"," +
                        "\"component\":\"component\"," +
                        "\"workflow\":\"workflow2\","+
                        "\"concurrency\":1}";

    Response<ByteString> response =
        awaitResponse(serviceHelper.request("POST", path(""), ByteString.encodeUtf8(json)));

    assertThat(response.status().reasonPhrase(),
               response, hasStatus(belongsToFamily(StatusType.Family.CLIENT_ERROR)));
  }

  @Test
  public void shouldFailOnAlreadyActiveWithinRange() throws Exception {
    sinceVersion(Api.Version.V2);

    final BackfillInput backfillInput = BackfillInput.create(
        BACKFILL_1.start(),
        BACKFILL_1.end(),
        BACKFILL_1.workflowId().componentId(),
        BACKFILL_1.workflowId().id(),
        BACKFILL_1.concurrency());

    storage.writeActiveState(WorkflowInstance.create(BACKFILL_1.workflowId(), "2017-01-01T01"), 0L);

    Response<ByteString> response =
        awaitResponse(serviceHelper.request("POST", path(""), Json.serialize(backfillInput)));

    assertThat(response.status().reasonPhrase(),
               response, hasStatus(belongsToFamily(StatusType.Family.CLIENT_ERROR)));
  }

  @Test
  public void shouldUpdateBackfill() throws Exception {
    sinceVersion(Api.Version.V2);

    assertThat(storage.backfill(BACKFILL_1.id()).get().concurrency(), equalTo(1));

    final Backfill updatedBackfill = BACKFILL_1.builder().concurrency(4).build();
    final String json = Json.OBJECT_MAPPER.writeValueAsString(updatedBackfill);

    Response<ByteString> response =
        awaitResponse(serviceHelper.request("PUT", path("/" + BACKFILL_1.id()),
                                            ByteString.encodeUtf8(json)));

    assertThat(response.status().reasonPhrase(),
               response, hasStatus(belongsToFamily(StatusType.Family.SUCCESSFUL)));
    assertJson(response, "id", equalTo(BACKFILL_1.id()));
    assertJson(response, "concurrency", equalTo(4));

    assertThat(storage.backfill(BACKFILL_1.id()).get().concurrency(), equalTo(4));
  }

  @Test
  public void shouldHaltBackfill() throws Exception {
    sinceVersion(Api.Version.V2);

    serviceHelper.stubClient()
        .respond(Response.forStatus(Status.ACCEPTED))
        .to(SCHEDULER_BASE + "/api/v0/events");

    WorkflowInstance wfi = WorkflowInstance.create(BACKFILL_1.workflowId(), "2017-01-01T01");
    storage.storeBackfill(BACKFILL_1.builder().nextTrigger(Instant.parse("2017-01-01T02:00:00Z")).build());
    storage.writeEvent(SequenceEvent.create(Event.triggerExecution(wfi, Trigger.backfill("backfill-1")), 1L, 1L));
    storage.writeEvent(SequenceEvent.create(Event.dequeue(wfi),                                          2L, 2L));
    storage.writeEvent(SequenceEvent.create(Event.submit(wfi, TestData.EXECUTION_DESCRIPTION),           3L, 3L));
    storage.writeEvent(SequenceEvent.create(Event.submitted(wfi, "exec-1"),                              4L, 4L));
    storage.writeEvent(SequenceEvent.create(Event.started(wfi),                                          5L, 5L));
    storage.writeActiveState(wfi, 5L);

    Response<ByteString> response =
        awaitResponse(serviceHelper.request("DELETE", path("/" + BACKFILL_1.id())));
    assertThat(response.status().reasonPhrase(),
        response, hasStatus(belongsToFamily(StatusType.Family.SUCCESSFUL)));

    assertThat(storage.backfill(BACKFILL_1.id()).get().halted(), equalTo(true));
    verify(serviceHelper.stubClient(), times(1)).send(any());
  }

  @Test
  public void shouldNotHaltWaitingInstanceInBackfill() throws Exception {
    sinceVersion(Api.Version.V2);

    serviceHelper.stubClient()
        .respond(Response.forStatus(Status.ACCEPTED))
        .to(SCHEDULER_BASE + "/api/v0/events");

    WorkflowInstance wfi1 = WorkflowInstance.create(BACKFILL_1.workflowId(), "2017-01-01T01");
    WorkflowInstance wfi2 = WorkflowInstance.create(BACKFILL_1.workflowId(), "2017-01-01T02");
    storage.storeBackfill(BACKFILL_1.builder().nextTrigger(Instant.parse("2017-01-01T03:00:00Z")).build());
    storage.writeEvent(SequenceEvent.create(Event.triggerExecution(wfi1, Trigger.backfill("backfill-1")), 1L, 1L));
    storage.writeEvent(SequenceEvent.create(Event.dequeue(wfi1),                                          2L, 2L));
    storage.writeEvent(SequenceEvent.create(Event.submit(wfi1, TestData.EXECUTION_DESCRIPTION),           3L, 3L));
    storage.writeEvent(SequenceEvent.create(Event.submitted(wfi1, "exec-1"),                              4L, 4L));
    storage.writeEvent(SequenceEvent.create(Event.started(wfi1),                                          5L, 5L));
    storage.writeActiveState(wfi1, 5L);
    storage.writeActiveState(wfi2, 5L);

    Response<ByteString> response =
        awaitResponse(serviceHelper.request("DELETE", path("/" + BACKFILL_1.id())));
    assertThat(response.status().reasonPhrase(),
               response, hasStatus(belongsToFamily(StatusType.Family.SUCCESSFUL)));

    assertThat(storage.backfill(BACKFILL_1.id()).get().halted(), equalTo(true));
    verify(serviceHelper.stubClient(), times(1)).send(any());
  }

  @Test
  public void shouldReturnServerErrorIfFailedToSend() throws Exception {
    sinceVersion(Api.Version.V2);

    serviceHelper.stubClient().respond(Responses.sequence(ImmutableList.of(ResponseWithDelay
                                                                               .forResponse(Response
                                                                                                .forStatus(
                                                                                                    Status.INTERNAL_SERVER_ERROR)),
                                                                           ResponseWithDelay
                                                                               .forResponse(Response
                                                                                                .forStatus(
                                                                                                    Status.ACCEPTED)))))
        .to(SCHEDULER_BASE + "/api/v0/events");

    WorkflowInstance wfi1 = WorkflowInstance.create(BACKFILL_1.workflowId(), "2017-01-01T01");
    WorkflowInstance wfi2 = WorkflowInstance.create(BACKFILL_1.workflowId(), "2017-01-01T02");
    storage.storeBackfill(BACKFILL_1.builder().nextTrigger(Instant.parse("2017-01-01T03:00:00Z")).build());

    storage.writeEvent(SequenceEvent.create(Event.triggerExecution(wfi1, Trigger.backfill("backfill-1")), 1L, 1L));
    storage.writeEvent(SequenceEvent.create(Event.dequeue(wfi1),                                          2L, 2L));
    storage.writeEvent(SequenceEvent.create(Event.submit(wfi1, TestData.EXECUTION_DESCRIPTION),           3L, 3L));
    storage.writeEvent(SequenceEvent.create(Event.submitted(wfi1, "exec-1"),                              4L, 4L));
    storage.writeEvent(SequenceEvent.create(Event.started(wfi1),                                          5L, 5L));

    storage.writeEvent(SequenceEvent.create(Event.triggerExecution(wfi2, Trigger.backfill("backfill-1")), 1L, 1L));
    storage.writeEvent(SequenceEvent.create(Event.dequeue(wfi2),                                          2L, 2L));
    storage.writeEvent(SequenceEvent.create(Event.submit(wfi2, TestData.EXECUTION_DESCRIPTION),           3L, 3L));
    storage.writeEvent(SequenceEvent.create(Event.submitted(wfi2, "exec-2"),                              4L, 4L));
    storage.writeEvent(SequenceEvent.create(Event.started(wfi2),                                          5L, 5L));

    storage.writeActiveState(wfi1, 5L);
    storage.writeActiveState(wfi2, 5L);

    Response<ByteString> response =
        awaitResponse(serviceHelper.request("DELETE", path("/" + BACKFILL_1.id())));
    assertThat(response.status().reasonPhrase(),
               response, hasStatus(belongsToFamily(StatusType.Family.SERVER_ERROR)));

    assertThat(storage.backfill(BACKFILL_1.id()).get().halted(), equalTo(true));
    verify(serviceHelper.stubClient(), times(2)).send(any());
  }

  @Test
  public void shouldOnlyUpdateBackfillIfSameId() throws Exception {
    sinceVersion(Api.Version.V2);

    final Backfill updatedBackfill = BACKFILL_1.builder().concurrency(4).build();
    final String json = Json.OBJECT_MAPPER.writeValueAsString(updatedBackfill);

    Response<ByteString> response =
        awaitResponse(serviceHelper.request("PUT", path("/wrong-id"),
                                            ByteString.encodeUtf8(json)));

    assertThat(response.status().reasonPhrase(),
               response, hasStatus(belongsToFamily(StatusType.Family.CLIENT_ERROR)));
  }

  private Connection setupBigTableMockTable() {
    Connection bigtable = mock(Connection.class);
    try {
      new BigtableMocker(bigtable)
          .setNumFailures(0)
          .setupTable(BigtableStorage.EVENTS_TABLE_NAME)
          .finalizeMocking();
    } catch (IOException e) {
      throw Throwables.propagate(e);
    }
    return bigtable;
  }
}<|MERGE_RESOLUTION|>--- conflicted
+++ resolved
@@ -199,11 +199,9 @@
     assertJson(response, "backfills[0].statuses.active_states", hasSize(24));
   }
 
-<<<<<<< HEAD
-=======
   @Test
   public void shouldFilterBackfillsOnComponentEvenWhenInactive() throws Exception {
-    sinceVersion(Api.Version.V1);
+    sinceVersion(Api.Version.V2);
 
     storage.storeBackfill(BACKFILL_3.builder().allTriggered(true).build());
 
@@ -217,7 +215,6 @@
   }
 
   @Test
->>>>>>> cca72ade
   public void shouldFilterBackfillsOnComponent() throws Exception {
     sinceVersion(Api.Version.V2);
 
