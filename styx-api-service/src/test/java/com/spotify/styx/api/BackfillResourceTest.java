--- conflicted
+++ resolved
@@ -948,7 +948,6 @@
     assertThat(response.status().reasonPhrase(),
                response, hasStatus(belongsToFamily(StatusType.Family.SUCCESSFUL)));
 
-<<<<<<< HEAD
     assertThat(storage.backfill(BACKFILL_1.id()).get().halted(), equalTo(true));
     verify(serviceHelper.stubClient(), times(1)).send(Request.forUri(SCHEDULER_BASE + "/api/v0/halt", "POST")
         .withPayload(serialize(wfi1))
@@ -977,10 +976,6 @@
 
     assertThat(storage.backfill(BACKFILL_1.id()).orElseThrow().halted(), equalTo(true));
     verify(serviceHelper.stubClient(), never()).send(any());
-=======
-    assertThat(storage.backfill(BACKFILL_1.id()).orElseThrow().halted(), equalTo(true));
-    verify(serviceHelper.stubClient(), times(1)).send(any());
->>>>>>> 3312ca77
   }
 
   @Test
@@ -1210,10 +1205,6 @@
         .description("updated")
         .build();
 
-<<<<<<< HEAD
-    final Response<ByteString> response =
-        awaitResponse(serviceHelper.request("PUT", path("/" + BACKFILL_1.id()), serialize(backfillInput)));
-=======
     var previousTime = this.currentTime;
     var updateTime = Instant.parse("2019-10-16T00:00:00Z");
     this.currentTime = Instant.parse("2019-10-16T00:00:00Z");
@@ -1221,11 +1212,10 @@
     final Response<ByteString> response;
     try {
       response = awaitResponse(serviceHelper.request("PUT", path("/" + BACKFILL_1.id()),
-          Json.serialize(backfillInput)));
+          serialize(backfillInput)));
     } finally {
       this.currentTime = previousTime;
     }
->>>>>>> 3312ca77
 
     assertThat(response.status().reasonPhrase(),
         response, hasStatus(belongsToFamily(StatusType.Family.SUCCESSFUL)));
