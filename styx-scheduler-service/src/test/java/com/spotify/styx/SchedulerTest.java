/*-
 * -\-\-
 * Spotify Styx Scheduler Service
 * --
 * Copyright (C) 2016 Spotify AB
 * --
 * Licensed under the Apache License, Version 2.0 (the "License");
 * you may not use this file except in compliance with the License.
 * You may obtain a copy of the License at
 * 
 *      http://www.apache.org/licenses/LICENSE-2.0
 * 
 * Unless required by applicable law or agreed to in writing, software
 * distributed under the License is distributed on an "AS IS" BASIS,
 * WITHOUT WARRANTIES OR CONDITIONS OF ANY KIND, either express or implied.
 * See the License for the specific language governing permissions and
 * limitations under the License.
 * -/-/-
 */

package com.spotify.styx;

import static com.spotify.styx.state.TimeoutConfig.createWithDefaultTtl;
import static java.time.Duration.ofSeconds;
import static org.hamcrest.Matchers.either;
import static org.hamcrest.Matchers.is;
import static org.junit.Assert.assertThat;
import static org.mockito.Matchers.any;
import static org.mockito.Matchers.anyLong;
import static org.mockito.Matchers.anySetOf;
import static org.mockito.Matchers.anyString;
import static org.mockito.Matchers.eq;
import static org.mockito.Mockito.doNothing;
import static org.mockito.Mockito.never;
import static org.mockito.Mockito.timeout;
import static org.mockito.Mockito.times;
import static org.mockito.Mockito.verify;
import static org.mockito.Mockito.verifyNoMoreInteractions;
import static org.mockito.Mockito.verifyZeroInteractions;
import static org.mockito.Mockito.when;
import static org.mockito.hamcrest.MockitoHamcrest.argThat;

import com.google.common.collect.ImmutableSet;
import com.google.common.collect.Lists;
import com.google.common.collect.Maps;
import com.google.common.util.concurrent.RateLimiter;
import com.spotify.futures.CompletableFutures;
import com.spotify.styx.WorkflowExecutionGate.ExecutionBlocker;
import com.spotify.styx.model.Event;
import com.spotify.styx.model.Resource;
import com.spotify.styx.model.Schedule;
import com.spotify.styx.model.StyxConfig;
import com.spotify.styx.model.Workflow;
import com.spotify.styx.model.WorkflowConfiguration;
import com.spotify.styx.model.WorkflowId;
import com.spotify.styx.model.WorkflowInstance;
import com.spotify.styx.monitoring.Stats;
import com.spotify.styx.state.Message;
import com.spotify.styx.state.OutputHandler;
import com.spotify.styx.state.RunState;
import com.spotify.styx.state.RunState.State;
import com.spotify.styx.state.StateData;
import com.spotify.styx.state.StateManager;
import com.spotify.styx.state.TimeoutConfig;
import com.spotify.styx.storage.Storage;
import com.spotify.styx.util.EventUtil;
import com.spotify.styx.util.ShardedCounter;
import com.spotify.styx.util.Time;
import java.io.IOException;
import java.time.Duration;
import java.time.Instant;
import java.time.temporal.ChronoUnit;
import java.util.ArrayList;
import java.util.HashMap;
import java.util.List;
import java.util.Map;
import java.util.Optional;
import java.util.concurrent.CompletableFuture;
import java.util.concurrent.ConcurrentMap;
import java.util.concurrent.ExecutorService;
import java.util.concurrent.Executors;
import java.util.concurrent.TimeUnit;
import org.junit.After;
import org.junit.Before;
import org.junit.Test;
import org.junit.runner.RunWith;
import org.mockito.ArgumentCaptor;
import org.mockito.Captor;
import org.mockito.InOrder;
import org.mockito.Mock;
import org.mockito.Mockito;
import org.mockito.junit.MockitoJUnitRunner;

@RunWith(MockitoJUnitRunner.class)
public class SchedulerTest {

  private static final WorkflowId WORKFLOW_ID1 =
      WorkflowId.create("styx1", "example1");
  private static final WorkflowId WORKFLOW_ID2 =
      WorkflowId.create("styx2", "example2");
  private static final WorkflowInstance INSTANCE_1 =
      WorkflowInstance.create(WORKFLOW_ID1, "2016-12-02T01");

  private Scheduler scheduler;

  private Instant now = Instant.parse("2016-12-02T22:00:00Z");
  private Time time = () -> now;

  private List<Resource> resourceLimits = Lists.newArrayList();

  private ExecutorService executor = Executors.newCachedThreadPool();
  private ConcurrentMap<WorkflowInstance, RunState> activeStates = Maps.newConcurrentMap();

  private Map<WorkflowId, Workflow> workflows;
  private List<OutputHandler> outputHandlers = new ArrayList<>();

  @Mock WorkflowResourceDecorator resourceDecorator;
  @Mock RateLimiter rateLimiter;
  @Mock Stats stats;
  @Mock StyxConfig config;
  @Mock WorkflowExecutionGate gate;
  @Mock StateManager stateManager;
  @Mock Storage storage;
  @Mock ShardedCounter shardedCounter;

  @Captor ArgumentCaptor<Event> eventCaptor = ArgumentCaptor.forClass(Event.class);

  @Before
  public void setUp() throws Exception {
    workflows = new HashMap<>();
    when(gate.executionBlocker(any()))
        .thenReturn(WorkflowExecutionGate.NO_BLOCKER);
    when(shardedCounter.counterHasSpareCapacity(anyString())).thenReturn(true);
    doNothing().when(stateManager).receiveIgnoreClosed(eventCaptor.capture(), anyLong());
  }

  @After
  public void tearDown() {
    executor.shutdownNow();
  }

  private void setUp(long timeoutSeconds) throws IOException {
    TimeoutConfig timeoutConfig = createWithDefaultTtl(ofSeconds(timeoutSeconds));

    when(storage.resources()).thenReturn(resourceLimits);
    when(config.globalConcurrency()).thenReturn(Optional.empty());
    when(storage.config()).thenReturn(config);

    when(resourceDecorator.decorateResources(
        any(RunState.class), any(WorkflowConfiguration.class), anySetOf(String.class)))
        .thenAnswer(a -> a.getArgument(2));
    
    when(storage.workflows(anySetOf(WorkflowId.class))).thenReturn(workflows);

    scheduler = new Scheduler(time, timeoutConfig, stateManager, storage, resourceDecorator,
<<<<<<< HEAD
        stats, rateLimiter, gate, outputHandlers);
=======
        stats, rateLimiter, gate, shardedCounter, executor);
>>>>>>> 00c8ac30
  }

  private void setResourceLimit(String resourceId, long limit) {
    resourceLimits.removeIf(r -> r.id().equals(resourceId));
    resourceLimits.add(Resource.create(resourceId, limit));
  }

  private void initWorkflow(Workflow workflow) {
    workflows.put(workflow.id(), workflow);
  }

  private void populateActiveStates(RunState... runStates) {
    for (RunState runState : runStates) {
      activeStates.put(runState.workflowInstance(), runState);
    }
    when(stateManager.getActiveStates()).thenReturn(activeStates);
  }

  private Workflow workflowUsingResources(WorkflowId id, String... resources) {
    return Workflow.create(
        id.componentId(),
        WorkflowConfiguration.builder()
            .id(id.id())
            .schedule(Schedule.HOURS)
            .resources(resources)
            .build());
  }

  @Test
  public void shouldBeRateLimiting() throws Exception {
    when(rateLimiter.acquire()).thenReturn(1.0);

    setUp(20);
    setResourceLimit("r1", 2);
    initWorkflow(workflowUsingResources(WORKFLOW_ID1, "r1"));
    populateActiveStates(RunState.create(INSTANCE_1, State.QUEUED, time.get()));

    scheduler.tick();

    verify(stats).recordResourceUsed("r1", 0L);
    verify(stateManager).receiveIgnoreClosed(
        eq(Event.dequeue(INSTANCE_1, ImmutableSet.of("r1"))), anyLong());
    verify(rateLimiter).acquire();
  }

  @Test
  public void shouldTimeoutActiveState() throws Exception {
    setUp(5);
    initWorkflow(workflowUsingResources(WORKFLOW_ID1));
    populateActiveStates(RunState.create(INSTANCE_1, State.QUEUED, time.get()));

    now = now.plus(5, ChronoUnit.SECONDS);
    scheduler.tick();

    verify(stateManager).receiveIgnoreClosed(eq(Event.timeout(INSTANCE_1)), anyLong());
  }

  @Test
  public void shouldNotTimeoutTerminalState() throws Exception {
    setUp(0);

    initWorkflow(workflowUsingResources(WORKFLOW_ID1));
    populateActiveStates(RunState.create(INSTANCE_1, State.DONE, time.get()));

    scheduler.tick();
    verify(stateManager, never()).receiveIgnoreClosed(any());
  }

  @Test
  public void shouldNotTransitionIfNotTimedOut() throws Exception {
    setUp(20);
    initWorkflow(workflowUsingResources(WORKFLOW_ID1));
    populateActiveStates(RunState.create(INSTANCE_1, State.NEW, time.get()));

    scheduler.tick();

    verify(stateManager, never()).receiveIgnoreClosed(any());
  }

  @Test
  public void shouldExecuteRetryIfDelayHasPassed() throws Exception {
    setUp(20);
    initWorkflow(workflowUsingResources(WORKFLOW_ID1));

    StateData stateData = StateData.newBuilder().retryDelayMillis(15_000L).tries(10).build();

    populateActiveStates(RunState.create(INSTANCE_1, State.QUEUED, stateData, time.get()));

    now = now.plus(15, ChronoUnit.SECONDS);
    scheduler.tick();

    verify(stateManager).receiveIgnoreClosed(eq(Event.dequeue(INSTANCE_1, ImmutableSet.of())), anyLong());
  }

  @Test
  public void shouldReadRunStateCounterForEachTick() throws Exception {
    setUp(20);
    initWorkflow(workflowUsingResources(WORKFLOW_ID1));

    populateActiveStates(RunState.create(
        INSTANCE_1, State.QUEUED, StateData.zero(), time.get(), 15L));

    scheduler.tick();

    verify(stateManager).receiveIgnoreClosed(any(Event.class), eq(15L));

    populateActiveStates(RunState.create(
        INSTANCE_1, State.QUEUED, StateData.zero(), time.get(), 23L));

    scheduler.tick();

    verify(stateManager).receiveIgnoreClosed(any(Event.class), eq(23L));
  }

  @Test
  public void shouldExecuteRetryIfDelayIsReset() throws Exception {
    setUp(20);
    initWorkflow(workflowUsingResources(WORKFLOW_ID1));

    StateData stateData = StateData.newBuilder().retryDelayMillis(15_000L).tries(10).build();
    populateActiveStates(RunState.create(INSTANCE_1, State.QUEUED, stateData, time.get()));

    now = now.plus(10, ChronoUnit.SECONDS);
    scheduler.tick();

    verify(stateManager, never()).receiveIgnoreClosed(any());

    stateData = StateData.newBuilder().retryDelayMillis(0L).tries(10).build();
    populateActiveStates(RunState.create(INSTANCE_1, State.QUEUED, stateData, time.get()));

    scheduler.tick();

    verify(stateManager).receiveIgnoreClosed(eq(Event.dequeue(INSTANCE_1, ImmutableSet.of())), anyLong());
  }

  @Test
  public void shouldExecuteNewTriggers() throws Exception {
    setUp(20);
    initWorkflow(workflowUsingResources(WORKFLOW_ID1));

    StateData stateData = StateData.newBuilder().tries(0).build();

    populateActiveStates(RunState.create(INSTANCE_1, State.QUEUED, stateData, time.get()));

    List<WorkflowInstance> workflowInstances = new ArrayList<>();

    for (int i = 1; i <= 10; i++) {
      WorkflowId workflowId = WorkflowId.create("styx2", "example" + i);
      initWorkflow(workflowUsingResources(workflowId));
      WorkflowInstance instance = WorkflowInstance.create(workflowId, "2016-12-02T01");
      populateActiveStates(RunState.create(instance, State.QUEUED, stateData,
          time.get().minus(i, ChronoUnit.SECONDS)));
      workflowInstances.add(instance);
    }

    scheduler.tick();

    Lists.reverse(workflowInstances)
        .forEach(x -> verify(stateManager)
            .receiveIgnoreClosed(eq(Event.dequeue(x, ImmutableSet.of())), anyLong()));
    verify(stateManager).receiveIgnoreClosed(eq(
        Event.dequeue(INSTANCE_1, ImmutableSet.of())), anyLong());
  }

  @Test
  public void shouldDequeueEvenWhenMissingWorkflows() throws Exception {
    setUp(20);

    when(storage.workflows(anySetOf(WorkflowId.class))).thenReturn(Map.of());

    StateData stateData = StateData.newBuilder().tries(0).build();

    populateActiveStates(RunState.create(INSTANCE_1, State.QUEUED, stateData, time.get()));

    List<WorkflowInstance> workflowInstances = new ArrayList<>();

    for (int i = 1; i <= 10; i++) {
      WorkflowId workflowId = WorkflowId.create("styx2", "example" + i);
      WorkflowInstance instance = WorkflowInstance.create(workflowId, "2016-12-02T01");
      populateActiveStates(RunState.create(instance, State.QUEUED, stateData,
          time.get().minus(i, ChronoUnit.SECONDS)));
      workflowInstances.add(instance);
    }

    scheduler.tick();

    Lists.reverse(workflowInstances)
        .forEach(x -> verify(stateManager, timeout(30_000))
            .receiveIgnoreClosed(eq(Event.dequeue(x, ImmutableSet.of())), anyLong()));
    verify(stateManager, timeout(30_000)).receiveIgnoreClosed(eq(
        Event.dequeue(INSTANCE_1, ImmutableSet.of())), anyLong());
  }

  @Test
  public void shouldFailWhenUnknownResourceReference() throws Exception {
    setUp(20);
    initWorkflow(workflowUsingResources(WORKFLOW_ID1, "unknown"));
    populateActiveStates(RunState.create(INSTANCE_1, State.QUEUED, time.get()));

    scheduler.tick();

    verify(stateManager).receiveIgnoreClosed(eq(Event.runError(INSTANCE_1,
        "Referenced resources not found: [unknown]")), anyLong());
  }

  @Test
  public void shouldFailWhenUnknownAndDepletedResources() throws Exception {
    setUp(20);
    setResourceLimit("r1", 0);
    initWorkflow(workflowUsingResources(WORKFLOW_ID1, "r1", "r2", "r3"));

    populateActiveStates(RunState.create(INSTANCE_1, State.QUEUED, time.get()));

    scheduler.tick();

    verify(stateManager).receiveIgnoreClosed(
        eq(Event.runError(INSTANCE_1,
            "Referenced resources not found: [r2, r3]")),
        anyLong());
  }

  @Test
  public void shouldIssueInfoOnceIfRepeated() throws Exception {
    setUp(20);
    setResourceLimit("r1", 0);
    initWorkflow(workflowUsingResources(WORKFLOW_ID1, "r1"));
    when(shardedCounter.counterHasSpareCapacity("r1")).thenReturn(false);

    InOrder inOrder = Mockito.inOrder(stateManager);

    StateData stateDataWithoutInfo = StateData.newBuilder()
        .build();
    RunState rsWithoutInfo = RunState.create(INSTANCE_1, State.QUEUED, stateDataWithoutInfo, time.get(), 17);
    when(stateManager.getActiveStates()).thenReturn(Map.of(INSTANCE_1, rsWithoutInfo));

    scheduler.tick();

    inOrder.verify(stateManager).getActiveStates();
    inOrder.verify(stateManager).receiveIgnoreClosed(
        Event.info(INSTANCE_1, Message.info("Resource limit reached for: [r1]")),
        rsWithoutInfo.counter());

    StateData stateDataWithInfo = StateData.newBuilder()
        .addMessage(Message.info("Resource limit reached for: [r1]"))
        .build();
    when(stateManager.getActiveStates()).thenReturn(
        Map.of(INSTANCE_1, RunState.create(INSTANCE_1, State.QUEUED, stateDataWithInfo, time.get())));

    scheduler.tick();

    inOrder.verify(stateManager).getActiveStates();
    inOrder.verifyNoMoreInteractions();
  }

  @Test
  public void shouldRecordAggregateResourceUsageAndDemand() throws Exception {
    setUp(20);
    setResourceLimit("r1", 2);
    setResourceLimit("r2", 3);
    initWorkflow(workflowUsingResources(WORKFLOW_ID1, "r1"));
    initWorkflow(workflowUsingResources(WORKFLOW_ID2, "r2"));

    // do not consume resources
    populateActiveStates(RunState.create(instance(WORKFLOW_ID1, "i0"), State.NEW, time.get()));
    populateActiveStates(RunState.create(instance(WORKFLOW_ID1, "i1"), State.QUEUED, time.get()));
    populateActiveStates(RunState.create(instance(WORKFLOW_ID1, "i5"), State.QUEUED, time.get()));
    populateActiveStates(RunState.create(instance(WORKFLOW_ID2, "i6"), State.QUEUED, time.get()));
    populateActiveStates(RunState.create(instance(WORKFLOW_ID1, "i4"), State.TERMINATED, time.get()));

    // consume resources
    populateActiveStates(RunState.create(instance(WORKFLOW_ID1, "i2"), State.SUBMITTING, time.get()));
    populateActiveStates(RunState.create(instance(WORKFLOW_ID1, "i3"), State.PREPARE, time.get()));

    scheduler.tick();

    verify(stats).recordResourceDemanded("r1", 2L);
    verify(stats).recordResourceDemanded("r2", 1L);
    verify(stats).recordResourceUsed("r1", 2L);
  }

  @Test
  public void shouldNotExceedResourceLimitsIfAlreadyAtLimit() throws Exception {
    setUp(20);
    setResourceLimit("r1", 3);
    initWorkflow(workflowUsingResources(WORKFLOW_ID1, "r1"));
    when(shardedCounter.counterHasSpareCapacity("r1")).thenReturn(false);

    // do not consume resources
    final WorkflowInstance i0 = instance(WORKFLOW_ID1, "i0");
    final WorkflowInstance i1 = instance(WORKFLOW_ID1, "i1");
    final RunState rs0 = RunState.create(i0, State.NEW, time.get(), 17);
    final RunState rs1 = RunState.create(i1, State.QUEUED, time.get(), 4711);
    populateActiveStates(rs0);
    populateActiveStates(rs1);

    // consume resources
    populateActiveStates(RunState.create(instance(WORKFLOW_ID1, "i2"), State.PREPARE, time.get()));
    populateActiveStates(RunState.create(instance(WORKFLOW_ID1, "i3"), State.PREPARE, time.get()));
    populateActiveStates(RunState.create(instance(WORKFLOW_ID1, "i4"), State.PREPARE, time.get()));

    scheduler.tick();

    verify(shardedCounter, times(1)).counterHasSpareCapacity("r1");
    assertThat(eventCaptor.getAllValues().stream()
        .anyMatch(e -> EventUtil.name(e).equals("dequeue")), is(false));
    verify(stats).recordResourceDemanded("r1", 1L);
    verify(stats).recordResourceUsed("r1", 3L);

    scheduler.tick();

    verify(stateManager, times(2)).getActiveStates();
    verify(shardedCounter, times(2)).counterHasSpareCapacity("r1");
    assertThat(eventCaptor.getAllValues().stream()
        .anyMatch(e -> EventUtil.name(e).equals("dequeue")), is(false));
    verify(stats, times(2)).recordResourceDemanded("r1", 1L);
    verify(stats, times(2)).recordResourceUsed("r1", 3L);
  }

  @Test
  public void shouldCacheResourceUsageExceededLookup() throws Exception {
    setUp(20);
    setResourceLimit("r1", 2);
    initWorkflow(workflowUsingResources(WORKFLOW_ID1, "r1"));
    when(shardedCounter.counterHasSpareCapacity("r1")).thenReturn(false);

    final WorkflowInstance i0 = instance(WORKFLOW_ID1, "i0");
    final WorkflowInstance i1 = instance(WORKFLOW_ID1, "i1");
    final RunState rs0 = RunState.create(i0, State.QUEUED, time.get(), 17);
    final RunState rs1 = RunState.create(i1, State.QUEUED, time.get(), 4711);
    populateActiveStates(rs0);
    populateActiveStates(rs1);

    scheduler.tick();

    verify(shardedCounter, times(1)).counterHasSpareCapacity("r1");
    verifyNoMoreInteractions(shardedCounter);
  }

  @Test
  public void shouldHandleResourceUsageExceededLookupFailure() throws Exception {
    setUp(20);
    setResourceLimit("r1", 2);
    initWorkflow(workflowUsingResources(WORKFLOW_ID1, "r1"));
    when(shardedCounter.counterHasSpareCapacity("r1")).thenThrow(new RuntimeException("error!"));

    final WorkflowInstance i0 = instance(WORKFLOW_ID1, "i0");
    final RunState rs0 = RunState.create(i0, State.QUEUED, time.get(), 17);
    populateActiveStates(rs0);

    scheduler.tick();

    verify(shardedCounter, times(1)).counterHasSpareCapacity("r1");
    verify(stateManager).receiveIgnoreClosed(Event.dequeue(i0, ImmutableSet.of("r1")), 17);
  }

  @Test
  public void shouldDecorateWorkflowInstanceResources() throws Exception {
    setUp(20);

    Workflow workflow = workflowUsingResources(WORKFLOW_ID1, "foo", "bar");
    when(resourceDecorator.decorateResources(
        any(RunState.class), any(WorkflowConfiguration.class), anySetOf(String.class)))
        .thenReturn(ImmutableSet.of("baz", "quux", "GLOBAL_STYX_CLUSTER"));

    when(config.globalConcurrency()).thenReturn(Optional.of(17L));

    setResourceLimit("baz", 4);
    setResourceLimit("quux", 4);
    initWorkflow(workflow);
    populateActiveStates(RunState.create(INSTANCE_1, State.QUEUED, time.get()));

    scheduler.tick();

    verify(resourceDecorator).decorateResources(any(RunState.class), eq(workflow.configuration()),
        eq(ImmutableSet.of("foo", "bar", "GLOBAL_STYX_CLUSTER")));

    verify(stateManager).receiveIgnoreClosed(eq(Event.dequeue(INSTANCE_1,
        ImmutableSet.of("baz", "quux", "GLOBAL_STYX_CLUSTER"))), anyLong());
  }

  @Test
  public void shouldCountDecoratedResourcesOnNonQueuedStates() throws Exception {
    setUp(20);

    Workflow workflow = workflowUsingResources(WORKFLOW_ID1, "foo", "bar");
    when(resourceDecorator.decorateResources(
        any(RunState.class), any(WorkflowConfiguration.class), anySetOf(String.class)))
        .thenReturn(ImmutableSet.of("baz", "GLOBAL_STYX_CLUSTER"));

    when(config.globalConcurrency()).thenReturn(Optional.of(17L));

    setResourceLimit("baz", 3);
    initWorkflow(workflow);

    WorkflowInstance i0 = instance(WORKFLOW_ID1, "i0");
    WorkflowInstance i1 = instance(WORKFLOW_ID1, "i1");
    WorkflowInstance i2 = instance(WORKFLOW_ID1, "i2");
    WorkflowInstance i3 = instance(WORKFLOW_ID1, "i3");
    WorkflowInstance i4 = instance(WORKFLOW_ID1, "i4");

    populateActiveStates(
        RunState.create(i0, State.QUEUED, time.get()),
        RunState.create(i1, State.SUBMITTING, time.get()),
        RunState.create(i2, State.PREPARE, time.get()),
        RunState.create(i3, State.TERMINATED, time.get()),
        RunState.create(i4, State.QUEUED, time.get()));

    scheduler.tick();

    // 2 invocations to count current resource usage + 2 invocations to calculate future usage for queued states
    verify(resourceDecorator, times(2 + 2)).decorateResources(any(RunState.class), eq(workflow.configuration()),
        eq(ImmutableSet.of("foo", "bar", "GLOBAL_STYX_CLUSTER")));

    verify(stateManager, times(2)).receiveIgnoreClosed(argThat(
        either(is(Event.dequeue(i0, ImmutableSet.of("baz", "GLOBAL_STYX_CLUSTER"))))
            .or(is(Event.dequeue(i4, ImmutableSet.of("baz", "GLOBAL_STYX_CLUSTER"))))),
        anyLong());
  }

  @Test
  public void shouldRetryLaterOnExecutionBlockers() throws Exception {
    when(config.executionGatingEnabled()).thenReturn(true);

    final ExecutionBlocker blocker = ExecutionBlocker.of("missing dep", Duration.ofMinutes(17));
    when(gate.executionBlocker(any())).thenReturn(
        CompletableFuture.completedFuture(Optional.of(blocker)));

    final Workflow workflow = workflowUsingResources(WORKFLOW_ID1);

    setUp(TimeUnit.DAYS.toSeconds(2));
    initWorkflow(workflow);

    final StateData stateData = StateData.newBuilder().tries(0).build();
    final RunState runState = RunState.create(INSTANCE_1, State.QUEUED, stateData, time.get());

    populateActiveStates(runState);

    scheduler.tick();

    verify(gate).executionBlocker(INSTANCE_1);
    verify(stateManager).receiveIgnoreClosed(
        eq(Event.retryAfter(INSTANCE_1, blocker.delay().toMillis())),
        anyLong());
    verify(stateManager, never()).receiveIgnoreClosed(
        eq(Event.dequeue(INSTANCE_1, ImmutableSet.of())),
        anyLong());

    now = now.plus(blocker.delay());
    when(gate.executionBlocker(any())).thenReturn(WorkflowExecutionGate.NO_BLOCKER);

    scheduler.tick();

    verify(gate, times(2)).executionBlocker(INSTANCE_1);

    verify(stateManager).receiveIgnoreClosed(eq(Event.dequeue(INSTANCE_1, ImmutableSet.of())),
        anyLong());
  }

  @Test
  public void shouldNotGateExecutionIfDisabled() throws Exception {
    when(config.executionGatingEnabled()).thenReturn(false);

    final Workflow workflow = workflowUsingResources(WORKFLOW_ID1);

    setUp(20);
    initWorkflow(workflow);

    final StateData stateData = StateData.newBuilder().tries(0).build();
    final RunState runState = RunState.create(INSTANCE_1, State.QUEUED, stateData, time.get());

    populateActiveStates(runState);

    scheduler.tick();

    verify(stateManager).receiveIgnoreClosed(eq(Event.dequeue(INSTANCE_1, ImmutableSet.of())),
        anyLong());
    verifyZeroInteractions(gate);
  }

  @Test
  public void shouldIgnoreGatingFailure() throws Exception {
    when(config.executionGatingEnabled()).thenReturn(true);

    when(gate.executionBlocker(any())).thenReturn(
        CompletableFutures.exceptionallyCompletedFuture(new Exception()));

    final Workflow workflow = workflowUsingResources(WORKFLOW_ID1);

    setUp(20);
    initWorkflow(workflow);

    final StateData stateData = StateData.newBuilder().tries(0).build();
    final RunState runState = RunState.create(INSTANCE_1, State.QUEUED, stateData, time.get());

    populateActiveStates(runState);

    scheduler.tick();

    verify(gate).executionBlocker(INSTANCE_1);

    verify(stateManager).receiveIgnoreClosed(eq(Event.dequeue(INSTANCE_1, ImmutableSet.of())),
        anyLong());
    verifyZeroInteractions(gate);
  }

  private WorkflowInstance instance(WorkflowId id, String instanceId) {
    return WorkflowInstance.create(id, instanceId);
  }
}<|MERGE_RESOLUTION|>--- conflicted
+++ resolved
@@ -153,11 +153,7 @@
     when(storage.workflows(anySetOf(WorkflowId.class))).thenReturn(workflows);
 
     scheduler = new Scheduler(time, timeoutConfig, stateManager, storage, resourceDecorator,
-<<<<<<< HEAD
-        stats, rateLimiter, gate, outputHandlers);
-=======
-        stats, rateLimiter, gate, shardedCounter, executor);
->>>>>>> 00c8ac30
+        stats, rateLimiter, gate, shardedCounter, executor, outputHandlers);
   }
 
   private void setResourceLimit(String resourceId, long limit) {
