/*-
 * -\-\-
 * Spotify Styx Scheduler Service
 * --
 * Copyright (C) 2016 Spotify AB
 * --
 * Licensed under the Apache License, Version 2.0 (the "License");
 * you may not use this file except in compliance with the License.
 * You may obtain a copy of the License at
 * 
 *      http://www.apache.org/licenses/LICENSE-2.0
 * 
 * Unless required by applicable law or agreed to in writing, software
 * distributed under the License is distributed on an "AS IS" BASIS,
 * WITHOUT WARRANTIES OR CONDITIONS OF ANY KIND, either express or implied.
 * See the License for the specific language governing permissions and
 * limitations under the License.
 * -/-/-
 */

package com.spotify.styx.state.handlers;

import static com.github.npathai.hamcrestopt.OptionalMatchers.hasValue;
import static com.spotify.styx.model.Schedule.HOURS;
import static com.spotify.styx.state.RunState.State.PREPARE;
import static com.spotify.styx.testdata.TestData.FULL_WORKFLOW_CONFIGURATION;
import static org.hamcrest.MatcherAssert.assertThat;
import static org.hamcrest.Matchers.contains;
import static org.hamcrest.Matchers.hasSize;
import static org.hamcrest.Matchers.startsWith;
import static org.hamcrest.core.Is.is;
import static org.mockito.Matchers.any;
import static org.mockito.Mockito.verify;
import static org.mockito.Mockito.when;

import com.spotify.styx.model.Event;
import com.spotify.styx.model.EventVisitor;
import com.spotify.styx.model.ExecutionDescription;
import com.spotify.styx.model.Workflow;
import com.spotify.styx.model.WorkflowConfiguration;
import com.spotify.styx.model.WorkflowConfigurationBuilder;
import com.spotify.styx.model.WorkflowId;
import com.spotify.styx.model.WorkflowInstance;
import com.spotify.styx.state.RunState;
import com.spotify.styx.state.StateManager;
import com.spotify.styx.storage.Storage;
import com.spotify.styx.util.WorkflowValidator;
import java.io.IOException;
import java.util.Arrays;
import java.util.Collections;
import java.util.List;
import java.util.Optional;
import java.util.concurrent.CompletableFuture;
import org.junit.Before;
import org.junit.Test;
import org.junit.runner.RunWith;
import org.mockito.ArgumentCaptor;
import org.mockito.Captor;
import org.mockito.Mock;
import org.mockito.junit.MockitoJUnitRunner;

@RunWith(MockitoJUnitRunner.class)
public class ExecutionDescriptionHandlerTest {

  private static final String DOCKER_IMAGE = "my_docker_image";
  private static final String COMMIT_SHA = "71d70fca99e29812e81d1ed0a5c9d3559f4118e9";

  private ExecutionDescriptionHandler toTest;

  @Mock Storage storage;
  @Mock StateManager stateManager;
  @Mock EventVisitor<Void> eventVisitor;

  @Captor ArgumentCaptor<WorkflowInstance> workflowInstanceCaptor;
  @Captor ArgumentCaptor<ExecutionDescription> executionDescriptionCaptor;
  @Captor ArgumentCaptor<String> executionIdCaptor;
  @Captor ArgumentCaptor<Event> eventCaptor;

  @Mock WorkflowValidator workflowValidator;

  @Before
  public void setUp() throws Exception {
    when(workflowValidator.validateWorkflow(any())).thenReturn(Collections.emptyList());

    when(stateManager.receive(any())).thenReturn(CompletableFuture.completedFuture(null));
<<<<<<< HEAD
    when(dockerImageValidator.validateImageReference(anyString())).thenReturn(Collections.emptyList());
    toTest = new ExecutionDescriptionHandler(storage, workflowValidator);

=======
    toTest = new ExecutionDescriptionHandler(storage, stateManager, workflowValidator);
>>>>>>> 00c8ac30
  }

  @Test
  public void shouldTransitionIntoSubmittingIfMissingDockerArgs() throws Exception {
    Workflow workflow = Workflow.create("id", workflowConfiguration());
    WorkflowInstance workflowInstance = WorkflowInstance.create(workflow.id(), "2016-03-14");
    RunState runState = RunState.create(workflowInstance, PREPARE);

    when(storage.workflow(workflow.id())).thenReturn(Optional.of(workflow));

    toTest.transitionInto(runState);

    verify(stateManager).receive(eventCaptor.capture());

    final Event event = eventCaptor.getValue();
    event.accept(eventVisitor);
    verify(eventVisitor)
        .submit(workflowInstanceCaptor.capture(), executionDescriptionCaptor.capture(), executionIdCaptor.capture());

    assertThat(executionIdCaptor.getValue(), startsWith("styx-run-"));
    assertThat(executionDescriptionCaptor.getValue().dockerImage(), is(DOCKER_IMAGE));
    assertThat(executionDescriptionCaptor.getValue().dockerArgs(), hasSize(0));
    assertThat(executionDescriptionCaptor.getValue().commitSha(), hasValue(COMMIT_SHA));
  }

  @Test
  public void shouldTransitionIntoSubmitting() throws Exception {
    Workflow workflow = Workflow.create("id", workflowConfiguration("--date", "{}", "--bar"));
    WorkflowInstance workflowInstance = WorkflowInstance.create(workflow.id(), "2016-03-14");
    RunState runState = RunState.create(workflowInstance, PREPARE);

    when(storage.workflow(workflow.id())).thenReturn(Optional.of(workflow));

    toTest.transitionInto(runState);

    verify(stateManager).receive(eventCaptor.capture());

    final Event event = eventCaptor.getValue();
    event.accept(eventVisitor);

    verify(eventVisitor)
        .submit(workflowInstanceCaptor.capture(), executionDescriptionCaptor.capture(), executionIdCaptor.capture());

    assertThat(executionIdCaptor.getValue(), startsWith("styx-run-"));
    assertThat(executionDescriptionCaptor.getValue().dockerImage(), is(DOCKER_IMAGE));
    assertThat(executionDescriptionCaptor.getValue().commitSha(), hasValue(COMMIT_SHA));
    assertThat(executionDescriptionCaptor.getValue().dockerArgs(), contains("--date", "2016-03-14", "--bar"));
  }

  @Test
  public void shouldTransitionIntoFailedIfStorageError() throws Exception {
    Workflow workflow = Workflow.create("id", workflowConfiguration("--date", "{}", "--bar"));
    WorkflowInstance workflowInstance = WorkflowInstance.create(workflow.id(), "2016-03-14");

    IOException exception = new IOException("TEST");
    when(storage.workflow(workflow.id()))
        .thenThrow(exception);

    RunState runState = RunState.create(workflowInstance, PREPARE);

    toTest.transitionInto(runState);

    verify(stateManager).receive(Event.runError(workflowInstance, exception.getMessage()));
  }

  @Test
  public void shouldHaltIfMissingWorkflow() throws Exception {
    WorkflowInstance workflowInstance = WorkflowInstance.create(WorkflowId.create("c", "e"), "2016-03-14T15");
    RunState runState = RunState.create(workflowInstance, PREPARE);

    when(storage.workflow(any())).thenReturn(Optional.empty());

    toTest.transitionInto(runState);

    verify(stateManager).receiveIgnoreClosed(Event.halt(workflowInstance));
  }

  @Test
  public void shouldHaltIfMissingDockerImage() throws Exception {
    WorkflowConfiguration workflowConfiguration =
        WorkflowConfigurationBuilder.from(workflowConfiguration("foo", "bar"))
            .dockerImage(Optional.empty())
            .build();
    Workflow workflow = Workflow.create("id", workflowConfiguration);
    WorkflowInstance workflowInstance = WorkflowInstance.create(workflow.id(), "2016-03-14T15");
    RunState runState = RunState.create(workflowInstance, PREPARE);

    when(storage.workflow(workflow.id())).thenReturn(Optional.of(workflow));

    toTest.transitionInto(runState);

    verify(stateManager).receiveIgnoreClosed(Event.halt(workflowInstance));
  }

  @Test
  public void shouldHaltIfInvalidConfiguration() throws Exception {
    when(workflowValidator.validateWorkflow(any())).thenReturn(List.of("foo", "bar"));

    Workflow workflow = Workflow.create("id", FULL_WORKFLOW_CONFIGURATION);
    WorkflowInstance workflowInstance = WorkflowInstance.create(workflow.id(), "2016-03-14T15");
    RunState runState = RunState.create(workflowInstance, PREPARE);

    when(storage.workflow(workflow.id())).thenReturn(Optional.of(workflow));

    toTest.transitionInto(runState);

    verify(stateManager).receiveIgnoreClosed(Event.halt(workflowInstance));
  }

  private WorkflowConfiguration workflowConfiguration(String... args) {
    return WorkflowConfiguration.builder()
        .id("styx.TestEndpoint")
        .schedule(HOURS)
        .commitSha(COMMIT_SHA)
        .dockerImage(DOCKER_IMAGE)
        .dockerArgs(Arrays.asList(args))
        .build();
  }
}<|MERGE_RESOLUTION|>--- conflicted
+++ resolved
@@ -42,7 +42,6 @@
 import com.spotify.styx.model.WorkflowId;
 import com.spotify.styx.model.WorkflowInstance;
 import com.spotify.styx.state.RunState;
-import com.spotify.styx.state.StateManager;
 import com.spotify.styx.storage.Storage;
 import com.spotify.styx.util.WorkflowValidator;
 import java.io.IOException;
@@ -50,7 +49,6 @@
 import java.util.Collections;
 import java.util.List;
 import java.util.Optional;
-import java.util.concurrent.CompletableFuture;
 import org.junit.Before;
 import org.junit.Test;
 import org.junit.runner.RunWith;
@@ -68,13 +66,11 @@
   private ExecutionDescriptionHandler toTest;
 
   @Mock Storage storage;
-  @Mock StateManager stateManager;
   @Mock EventVisitor<Void> eventVisitor;
 
   @Captor ArgumentCaptor<WorkflowInstance> workflowInstanceCaptor;
   @Captor ArgumentCaptor<ExecutionDescription> executionDescriptionCaptor;
   @Captor ArgumentCaptor<String> executionIdCaptor;
-  @Captor ArgumentCaptor<Event> eventCaptor;
 
   @Mock WorkflowValidator workflowValidator;
 
@@ -82,14 +78,7 @@
   public void setUp() throws Exception {
     when(workflowValidator.validateWorkflow(any())).thenReturn(Collections.emptyList());
 
-    when(stateManager.receive(any())).thenReturn(CompletableFuture.completedFuture(null));
-<<<<<<< HEAD
-    when(dockerImageValidator.validateImageReference(anyString())).thenReturn(Collections.emptyList());
     toTest = new ExecutionDescriptionHandler(storage, workflowValidator);
-
-=======
-    toTest = new ExecutionDescriptionHandler(storage, stateManager, workflowValidator);
->>>>>>> 00c8ac30
   }
 
   @Test
@@ -100,11 +89,7 @@
 
     when(storage.workflow(workflow.id())).thenReturn(Optional.of(workflow));
 
-    toTest.transitionInto(runState);
-
-    verify(stateManager).receive(eventCaptor.capture());
-
-    final Event event = eventCaptor.getValue();
+    final Event event = toTest.transitionInto(runState).get();
     event.accept(eventVisitor);
     verify(eventVisitor)
         .submit(workflowInstanceCaptor.capture(), executionDescriptionCaptor.capture(), executionIdCaptor.capture());
@@ -123,11 +108,7 @@
 
     when(storage.workflow(workflow.id())).thenReturn(Optional.of(workflow));
 
-    toTest.transitionInto(runState);
-
-    verify(stateManager).receive(eventCaptor.capture());
-
-    final Event event = eventCaptor.getValue();
+    final Event event = toTest.transitionInto(runState).get();
     event.accept(eventVisitor);
 
     verify(eventVisitor)
@@ -150,9 +131,8 @@
 
     RunState runState = RunState.create(workflowInstance, PREPARE);
 
-    toTest.transitionInto(runState);
-
-    verify(stateManager).receive(Event.runError(workflowInstance, exception.getMessage()));
+    final Event event = toTest.transitionInto(runState).get();
+    assertThat(event, is(Event.runError(workflowInstance, exception.getMessage())));
   }
 
   @Test
@@ -162,9 +142,9 @@
 
     when(storage.workflow(any())).thenReturn(Optional.empty());
 
-    toTest.transitionInto(runState);
+    final Event event = toTest.transitionInto(runState).get();
 
-    verify(stateManager).receiveIgnoreClosed(Event.halt(workflowInstance));
+    assertThat(event, is(Event.halt(workflowInstance)));
   }
 
   @Test
@@ -179,9 +159,9 @@
 
     when(storage.workflow(workflow.id())).thenReturn(Optional.of(workflow));
 
-    toTest.transitionInto(runState);
+    final Event event = toTest.transitionInto(runState).get();
 
-    verify(stateManager).receiveIgnoreClosed(Event.halt(workflowInstance));
+    assertThat(event, is(Event.halt(workflowInstance)));
   }
 
   @Test
@@ -194,9 +174,9 @@
 
     when(storage.workflow(workflow.id())).thenReturn(Optional.of(workflow));
 
-    toTest.transitionInto(runState);
+    final Event event = toTest.transitionInto(runState).get();
 
-    verify(stateManager).receiveIgnoreClosed(Event.halt(workflowInstance));
+    assertThat(event, is(Event.halt(workflowInstance)));
   }
 
   private WorkflowConfiguration workflowConfiguration(String... args) {
