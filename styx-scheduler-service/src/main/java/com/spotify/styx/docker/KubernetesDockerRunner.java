/*-
 * -\-\-
 * Spotify Styx Scheduler Service
 * --
 * Copyright (C) 2016 Spotify AB
 * --
 * Licensed under the Apache License, Version 2.0 (the "License");
 * you may not use this file except in compliance with the License.
 * You may obtain a copy of the License at
 * 
 *      http://www.apache.org/licenses/LICENSE-2.0
 * 
 * Unless required by applicable law or agreed to in writing, software
 * distributed under the License is distributed on an "AS IS" BASIS,
 * WITHOUT WARRANTIES OR CONDITIONS OF ANY KIND, either express or implied.
 * See the License for the specific language governing permissions and
 * limitations under the License.
 * -/-/-
 */

package com.spotify.styx.docker;

import static com.spotify.styx.ScheduledExecutionUtil.scheduleWithJitter;
import static com.spotify.styx.docker.KubernetesPodEventTranslator.imageError;
import static com.spotify.styx.docker.KubernetesPodEventTranslator.isTerminated;
import static com.spotify.styx.docker.KubernetesPodEventTranslator.translate;
import static com.spotify.styx.serialization.Json.OBJECT_MAPPER;
import static com.spotify.styx.util.CloserUtil.register;
import static com.spotify.styx.util.GrpcContextUtil.currentContextExecutorService;
import static com.spotify.styx.util.GuardedRunnable.guard;
import static java.util.concurrent.CompletableFuture.runAsync;
import static java.util.stream.Collectors.toList;

import com.fasterxml.jackson.core.JsonProcessingException;
import com.google.common.annotations.VisibleForTesting;
import com.google.common.collect.ImmutableSet;
import com.google.common.io.Closer;
import com.google.common.util.concurrent.ThreadFactoryBuilder;
import com.spotify.styx.model.Event;
import com.spotify.styx.model.EventVisitor;
import com.spotify.styx.model.ExecutionDescription;
import com.spotify.styx.model.TriggerParameters;
import com.spotify.styx.model.WorkflowConfiguration;
import com.spotify.styx.model.WorkflowInstance;
import com.spotify.styx.monitoring.Stats;
import com.spotify.styx.state.Message;
import com.spotify.styx.state.RunState;
import com.spotify.styx.state.StateManager;
import com.spotify.styx.state.StateTransitionConflictException;
import com.spotify.styx.state.Trigger;
import com.spotify.styx.util.CounterCapacityException;
import com.spotify.styx.util.Debug;
import com.spotify.styx.util.EventUtil;
import com.spotify.styx.util.IsClosedException;
import com.spotify.styx.util.Time;
import com.spotify.styx.util.TriggerUtil;
import io.fabric8.kubernetes.api.model.Container;
import io.fabric8.kubernetes.api.model.ContainerBuilder;
import io.fabric8.kubernetes.api.model.ContainerStateTerminated;
import io.fabric8.kubernetes.api.model.ContainerStatus;
import io.fabric8.kubernetes.api.model.EnvVar;
import io.fabric8.kubernetes.api.model.EnvVarBuilder;
import io.fabric8.kubernetes.api.model.Pod;
import io.fabric8.kubernetes.api.model.PodBuilder;
import io.fabric8.kubernetes.api.model.PodSpecBuilder;
import io.fabric8.kubernetes.api.model.Quantity;
import io.fabric8.kubernetes.api.model.QuantityBuilder;
import io.fabric8.kubernetes.api.model.ResourceRequirementsBuilder;
import io.fabric8.kubernetes.api.model.SecretVolumeSource;
import io.fabric8.kubernetes.api.model.SecretVolumeSourceBuilder;
import io.fabric8.kubernetes.api.model.Volume;
import io.fabric8.kubernetes.api.model.VolumeBuilder;
import io.fabric8.kubernetes.api.model.VolumeMount;
import io.fabric8.kubernetes.api.model.VolumeMountBuilder;
import io.fabric8.kubernetes.client.KubernetesClientException;
import io.fabric8.kubernetes.client.Watch;
import io.fabric8.kubernetes.client.Watcher;
import io.norberg.automatter.AutoMatter;
import io.opencensus.common.Scope;
import io.opencensus.trace.AttributeValue;
import io.opencensus.trace.Tracer;
import io.opencensus.trace.Tracing;
import io.opencensus.trace.samplers.Samplers;
import java.io.IOException;
import java.time.Duration;
import java.time.Instant;
import java.time.format.DateTimeParseException;
import java.util.HashMap;
import java.util.List;
import java.util.Map;
import java.util.Objects;
import java.util.Optional;
import java.util.Set;
import java.util.concurrent.CompletableFuture;
import java.util.concurrent.ConcurrentHashMap;
import java.util.concurrent.ConcurrentMap;
import java.util.concurrent.ExecutorService;
import java.util.concurrent.Executors;
import java.util.concurrent.ForkJoinPool;
import java.util.concurrent.ScheduledExecutorService;
import java.util.concurrent.ThreadFactory;

/**
 * A {@link DockerRunner} implementation that submits container executions to a Kubernetes cluster.
 */
class KubernetesDockerRunner implements DockerRunner {

  private static final Tracer tracer = Tracing.getTracer();

  static final String STYX_WORKFLOW_INSTANCE_ANNOTATION = "styx-workflow-instance";
  static final String DOCKER_TERMINATION_LOGGING_ANNOTATION = "styx-docker-termination-logging";
  static final String COMPONENT_ID = "STYX_COMPONENT_ID";
  static final String WORKFLOW_ID = "STYX_WORKFLOW_ID";
  static final String SERVICE_ACCOUNT = "STYX_SERVICE_ACCOUNT";
  static final String DOCKER_ARGS = "STYX_DOCKER_ARGS";
  static final String DOCKER_IMAGE = "STYX_DOCKER_IMAGE";
  static final String COMMIT_SHA = "STYX_COMMIT_SHA";
  static final String PARAMETER = "STYX_PARAMETER";
  static final String EXECUTION_ID = "STYX_EXECUTION_ID";
  static final String TERMINATION_LOG = "STYX_TERMINATION_LOG";
  static final String TRIGGER_ID = "STYX_TRIGGER_ID";
  static final String TRIGGER_TYPE = "STYX_TRIGGER_TYPE";
  static final String ENVIRONMENT = "STYX_ENVIRONMENT";
  static final String LOGGING = "STYX_LOGGING";
  private static final int DEFAULT_POD_CLEANUP_INTERVAL_SECONDS = 60;
  private static final int DEFAULT_POD_DELETION_DELAY_SECONDS = 120;
  private static final Duration PROCESS_POD_UPDATE_INTERVAL = Duration.ofSeconds(5);
  private static final int K8S_POD_PROCESSING_THREADS = 32;
  private static final Time DEFAULT_TIME = Instant::now;
  static final String STYX_WORKFLOW_SA_ENV_VARIABLE = "GOOGLE_APPLICATION_CREDENTIALS";
  static final String STYX_WORKFLOW_SA_SECRET_NAME = "styx-wf-sa-keys";
  private static final String STYX_WORKFLOW_SA_JSON_KEY = "styx-wf-sa.json";
  static final String STYX_WORKFLOW_SA_SECRET_MOUNT_PATH =
      "/etc/" + STYX_WORKFLOW_SA_SECRET_NAME + "/";

  private static final ThreadFactory THREAD_FACTORY = new ThreadFactoryBuilder()
      .setDaemon(true)
      .setNameFormat("k8s-scheduler-thread-%d")
      .build();
  static final String KEEPALIVE_CONTAINER_NAME = "keepalive";
  static final String MAIN_CONTAINER_NAME = "styx-run";

  private final Closer closer = Closer.create();

  private final ScheduledExecutorService scheduledExecutor;

  private final String id;
  private final Fabric8KubernetesClient client;
  private final StateManager stateManager;
  private final Stats stats;
  private final KubernetesGCPServiceAccountSecretManager serviceAccountSecretManager;
  private final Debug debug;
  private final String styxEnvironment;
  private final Set<String> secretWhitelist;
  private final Duration cleanupPodsInterval;
  private final Duration podDeletionDelay;
  private final Time time;
  private final ExecutorService executor;

  KubernetesDockerRunner(String id, Fabric8KubernetesClient client, StateManager stateManager, Stats stats,
                         KubernetesGCPServiceAccountSecretManager serviceAccountSecretManager,
                         Debug debug, String styxEnvironment,
                         Set<String> secretWhitelist,
                         int cleanupPodsIntervalSeconds,
                         int podDeletionDelaySeconds,
                         Time time, ScheduledExecutorService scheduledExecutor) {
    this.id = Objects.requireNonNull(id, "id");
    this.stateManager = Objects.requireNonNull(stateManager);
    this.client = Objects.requireNonNull(client);
    this.stats = Objects.requireNonNull(stats);
    this.serviceAccountSecretManager = Objects.requireNonNull(serviceAccountSecretManager);
    this.debug = Objects.requireNonNull(debug);
    this.styxEnvironment = Objects.requireNonNull(styxEnvironment);
    this.secretWhitelist = Objects.requireNonNull(secretWhitelist);
    this.cleanupPodsInterval = Duration.ofSeconds(cleanupPodsIntervalSeconds);
    this.podDeletionDelay = Duration.ofSeconds(podDeletionDelaySeconds);
    this.time = Objects.requireNonNull(time);
    this.scheduledExecutor =
        register(closer, Objects.requireNonNull(scheduledExecutor), "kubernetes-scheduled-executor");
    this.executor = currentContextExecutorService(
        register(closer, new ForkJoinPool(K8S_POD_PROCESSING_THREADS), "kubernetes-executor"));
  }

<<<<<<< HEAD
  KubernetesDockerRunner(String id, Fabric8KubernetesClient client, StateManager stateManager, Stats stats,
=======
  @VisibleForTesting
  KubernetesDockerRunner(Fabric8KubernetesClient client, StateManager stateManager, Stats stats,
>>>>>>> f80dbbb9
                         KubernetesGCPServiceAccountSecretManager serviceAccountSecretManager,
                         Debug debug, String styxEnvironment, Set<String> secretWhitelist) {
    this(id, client, stateManager, stats, serviceAccountSecretManager, debug, styxEnvironment, secretWhitelist,
        DEFAULT_POD_CLEANUP_INTERVAL_SECONDS, DEFAULT_POD_DELETION_DELAY_SECONDS, DEFAULT_TIME,
        Executors.newSingleThreadScheduledExecutor(THREAD_FACTORY));
  }

  @Override
  public String start(RunState runState, RunSpec runSpec) throws IOException {
    var workflowInstance = runState.workflowInstance();

    // First make cheap check for if pod already exists
    var existingPod = client.getPod(runSpec.executionId());
    if (existingPod.isPresent()) {
      LOG.info("Pod already exists, not creating: {}: {}", workflowInstance, existingPod);
      return id;
    }

    // Set up secrets
    final KubernetesSecretSpec secretSpec = ensureSecrets(workflowInstance, runSpec);

    // Create pod. This might fail with 409 Conflict if the pod already exists as despite the existence
    // check above it might have been concurrently created. That is fine.
    try {
      var pod = createPod(workflowInstance, runSpec, secretSpec, styxEnvironment);
      LOG.info("Creating pod: {}: {}", workflowInstance, pod);
      var createdPod = client.createPod(pod);
      stats.recordSubmission(runSpec.executionId());
      LOG.info("Created pod: {}: {}", workflowInstance, createdPod);
    } catch (KubernetesClientException kce) {
      if (kce.getCode() == 409 && kce.getStatus().getReason().equals("AlreadyExists")) {
        LOG.info("Pod already existed when creating: {}: {}", workflowInstance, runSpec.executionId());
        // Already launched, success!
      } else {
        throw new IOException("Failed to create Kubernetes pod", kce);
      }
    }

    return id;
  }

  @Override
  public void poll(RunState runState) {
    var executionId = runState.data().executionId().orElseThrow(IllegalArgumentException::new);
    var podOpt = client.getPod(executionId);
    if (podOpt.isEmpty()) {
      // No pod found. Emit an error guarded by the state counter we are basing the error conclusion on.
      stateManager.receiveIgnoreClosed(
          Event.runError(runState.workflowInstance(), "No pod associated with this instance"), runState.counter());
      return;
    }
    var pod = podOpt.orElseThrow();
    logEvent(Watcher.Action.MODIFIED, pod, pod.getMetadata().getResourceVersion(), true);
    emitPodEvents(pod, runState);
  }

  @Override
  public void cleanup() throws IOException {
    serviceAccountSecretManager.cleanup();
  }

  private KubernetesSecretSpec ensureSecrets(WorkflowInstance workflowInstance, RunSpec runSpec) {
    return KubernetesSecretSpec.builder()
        .customSecret(ensureCustomSecret(workflowInstance, runSpec))
        .serviceAccountSecret(runSpec.serviceAccount().map(
            serviceAccount ->
                serviceAccountSecretManager.ensureServiceAccountKeySecret(
                    workflowInstance.workflowId().toString(),
                    serviceAccount)))
        .build();
  }

  private Optional<WorkflowConfiguration.Secret> ensureCustomSecret(
      WorkflowInstance workflowInstance, RunSpec runSpec) {
    return runSpec.secret().map(specSecret -> {
      if (!secretWhitelist.contains(specSecret.name())) {
        LOG.warn("[AUDIT] Workflow {} refers to non-whitelisted secret {}, "
                 + "denying execution", workflowInstance.workflowId(), specSecret.name());
        throw new InvalidExecutionException(
            "Referenced secret '" + specSecret.name() + "' is not whitelisted");
      }

      if (specSecret.name().startsWith(STYX_WORKFLOW_SA_SECRET_NAME)) {
        LOG.warn("[AUDIT] Workflow {} refers to secret {} with managed service account key secret name prefix, "
            + "denying execution", workflowInstance.workflowId(), specSecret.name());
        throw new InvalidExecutionException(
            "Referenced secret '" + specSecret.name() + "' has the managed service account key secret name prefix");
      }

      // if it ever happens, that feels more like a hack than pure luck so let's be paranoid
      if (STYX_WORKFLOW_SA_SECRET_MOUNT_PATH.equals(specSecret.mountPath())) {
        LOG.warn("[AUDIT] Workflow {} tries to mount secret {} to the reserved path",
                  workflowInstance.workflowId(), specSecret.name());
        throw new InvalidExecutionException(
            "Referenced secret '" + specSecret.name() + "' has the mount path "
            + STYX_WORKFLOW_SA_SECRET_MOUNT_PATH + " defined that is reserved");
      }

      var secret = client.getSecret(specSecret.name());
      if (secret.isEmpty()) {
        LOG.warn("[AUDIT] Workflow {} refers to a non-existent secret {}",
                  workflowInstance.workflowId(), specSecret.name());
        throw new InvalidExecutionException(
            "Referenced secret '" + specSecret.name() + "' was not found");
      } else {
        LOG.info("[AUDIT] Workflow {} refers to secret {}",
                 workflowInstance.workflowId(), specSecret.name());
      }

      return specSecret;
    });
  }

  @VisibleForTesting
  static Pod createPod(WorkflowInstance workflowInstance,
                       RunSpec runSpec,
                       KubernetesSecretSpec secretSpec,
                       String styxEnvironment) {
    final String imageWithTag = runSpec.imageName().contains(":")
        ? runSpec.imageName()
        : runSpec.imageName() + ":latest";

    final String executionId = runSpec.executionId();
    final PodBuilder podBuilder = new PodBuilder()
        .withNewMetadata()
        .withName(executionId)
        .addToAnnotations(STYX_WORKFLOW_INSTANCE_ANNOTATION, workflowInstance.toKey())
        .addToAnnotations(DOCKER_TERMINATION_LOGGING_ANNOTATION,
                          String.valueOf(runSpec.terminationLogging()))
        .endMetadata();

    final PodSpecBuilder specBuilder = new PodSpecBuilder()
        .withRestartPolicy("Never");

    final ResourceRequirementsBuilder resourceRequirements = new ResourceRequirementsBuilder();
    runSpec.memRequest().ifPresent(s -> resourceRequirements.addToRequests("memory", new Quantity(s)));
    runSpec.memLimit().ifPresent(s -> resourceRequirements.addToLimits("memory", new Quantity(s)));

    final ContainerBuilder mainContainerBuilder = new ContainerBuilder()
        .withName(MAIN_CONTAINER_NAME)
        .withImage(imageWithTag)
        .withArgs(runSpec.args())
        .withEnv(buildEnv(workflowInstance, runSpec, styxEnvironment))
        .withResources(resourceRequirements.build());

    secretSpec.serviceAccountSecret().ifPresent(serviceAccountSecret -> {
      final SecretVolumeSource saVolumeSource = new SecretVolumeSourceBuilder()
          .withSecretName(serviceAccountSecret)
          .build();
      final Volume saVolume = new VolumeBuilder()
          .withName(STYX_WORKFLOW_SA_SECRET_NAME)
          .withSecret(saVolumeSource)
          .build();
      specBuilder.addToVolumes(saVolume);

      final VolumeMount saMount = new VolumeMountBuilder()
          .withMountPath(STYX_WORKFLOW_SA_SECRET_MOUNT_PATH)
          .withName(saVolume.getName())
          .withReadOnly(true)
          .build();
      mainContainerBuilder.addToVolumeMounts(saMount);
      mainContainerBuilder.addToEnv(envVar(STYX_WORKFLOW_SA_ENV_VARIABLE,
                                       saMount.getMountPath() + STYX_WORKFLOW_SA_JSON_KEY));
    });

    secretSpec.customSecret().ifPresent(secret -> {
      final SecretVolumeSource secretVolumeSource = new SecretVolumeSourceBuilder()
          .withSecretName(secret.name())
          .build();
      final Volume secretVolume = new VolumeBuilder()
          .withName(secret.name())
          .withSecret(secretVolumeSource)
          .build();
      specBuilder.addToVolumes(secretVolume);

      final VolumeMount secretMount = new VolumeMountBuilder()
          .withMountPath(secret.mountPath())
          .withName(secretVolume.getName())
          .withReadOnly(true)
          .build();
      mainContainerBuilder.addToVolumeMounts(secretMount);
    });

    specBuilder.addToContainers(mainContainerBuilder.build());
    specBuilder.addToContainers(keepaliveContainer());
    podBuilder.withSpec(specBuilder.build());

    return podBuilder.build();
  }

  private static Container keepaliveContainer() {
    return new ContainerBuilder()
        .withName(KEEPALIVE_CONTAINER_NAME)
        // Use the k8s pause container image. It sleeps forever until terminated.
        .withImage("k8s.gcr.io/pause:3.1")
        .withNewResources()
        .addToRequests("cpu", new QuantityBuilder()
            .withAmount("0")
            .build())
        .addToRequests("memory", new QuantityBuilder()
            .withAmount("0")
            .build())
        .endResources()
        .build();
  }

  @VisibleForTesting
  static EnvVar envVar(String name, String value) {
    return new EnvVarBuilder().withName(name).withValue(value).build();
  }

  private static List<EnvVar> buildEnv(WorkflowInstance workflowInstance,
                                       RunSpec runSpec,
                                       String styxEnvironment) {
    // store user provided env first to prevent accidentally/intentionally overwriting system ones
    final Map<String, String> env = new HashMap<>(runSpec.env());
    env.put(COMPONENT_ID, workflowInstance.workflowId().componentId());
    env.put(WORKFLOW_ID, workflowInstance.workflowId().id());
    env.put(PARAMETER, workflowInstance.parameter());
    env.put(COMMIT_SHA, runSpec.commitSha().orElse(""));
    env.put(SERVICE_ACCOUNT, runSpec.serviceAccount().orElse(""));
    env.put(DOCKER_ARGS, String.join(" ", runSpec.args()));
    env.put(DOCKER_IMAGE, runSpec.imageName());
    env.put(EXECUTION_ID, runSpec.executionId());
    env.put(TERMINATION_LOG, "/dev/termination-log");
    env.put(TRIGGER_ID, runSpec.trigger().map(TriggerUtil::triggerId).orElse(null));
    env.put(TRIGGER_TYPE, runSpec.trigger().map(TriggerUtil::triggerType).orElse(null));
    env.put(ENVIRONMENT, styxEnvironment);
    env.put(LOGGING, "structured");
    return env.entrySet().stream()
        .map(entry -> envVar(entry.getKey(), entry.getValue()))
        .collect(toList());
  }

  @VisibleForTesting
  boolean shouldDeletePodWithRunState(WorkflowInstance workflowInstance, Pod pod, RunState runState) {
    // Precondition: The run states were fetched after the pods
    final Optional<ContainerStatus> containerStatus = getMainContainerStatus(pod);
    if (containerStatus.isEmpty()) {
      // Do nothing, let the RunState time out if the pod fails to start. Then shouldDeletePodWithoutRunState will
      // mark it for deletion.
      // Note: It is natural for pods to not have any container statuses for a while after creation.
      return false;
    }
    if (wantsPod(runState)) {
      // Do not delete the pod if the workflow instance still wants it, e.g. it is still RUNNING.
      return false;
    }
    if (isTerminated(containerStatus.get())) {
      return shouldDeletePodIfNonDeletePeriodExpired(workflowInstance, pod);
    } else if (imageError(containerStatus.get()).isPresent()) {
      return shouldDeletePod(workflowInstance, pod, "Pull image error");
    }
    return false;
  }

  private static boolean wantsPod(RunState runState) {
    switch (runState.state()) {
      // Be conservative and only let the pod go when we really know it is not needed anymore.
      case TERMINATED:
      case FAILED:
      case ERROR:
      case DONE:
        return false;
      default:
        return true;
    }
  }

  @VisibleForTesting
  boolean shouldDeletePodWithoutRunState(WorkflowInstance workflowInstance, Pod pod) {
    // Precondition: The run states were fetched after the pods
    if (isTerminated(pod)) {
      return shouldDeletePodIfNonDeletePeriodExpired(workflowInstance, pod);
    } else {
      // Only pass in the pod name and not the potentially stale pod information
      return shouldDeleteNonTerminatedPodWithoutRunState(workflowInstance, pod.getMetadata().getName());
    }
  }

  private boolean shouldDeleteNonTerminatedPodWithoutRunState(WorkflowInstance workflowInstance, String name) {
    // Fetch the pod here to avoid acting on stale information
    var podOpt = client.getPod(name);
    if (podOpt.isEmpty()) {
      // The pod is gone, nothing left to do here
      return false;
    }
    var pod = podOpt.orElseThrow();
    // if not terminated, delete directly
    if (!isTerminated(pod)) {
      return shouldDeletePod(workflowInstance, pod, "No RunState, not terminated");
    }
    return false;
  }

  private boolean shouldDeletePodIfNonDeletePeriodExpired(WorkflowInstance workflowInstance, Pod pod) {
    // if terminated and after graceful period, delete the pod
    // otherwise wait until next polling happens
    return getMainContainerStatus(pod).map(this::isNonDeletePeriodExpired).orElse(false) &&
           shouldDeletePod(workflowInstance, pod, "Terminated and expired");
  }

  static Optional<ContainerStatus> getMainContainerStatus(Pod pod) {
    return readPodWorkflowInstance(pod)
        .flatMap(wfi -> pod.getStatus().getContainerStatuses().stream()
            .filter(status -> isMainContainer(status.getName()))
            .findAny());
  }

  @VisibleForTesting
  static boolean isMainContainer(String name) {
    return name.equals(MAIN_CONTAINER_NAME);
  }

  private boolean isNonDeletePeriodExpired(ContainerStatus cs) {
    final ContainerStateTerminated t = cs.getState().getTerminated();
    if (t.getFinishedAt() == null) {
      return true;
    }
    final Instant finishedAt;
    try {
      finishedAt = Instant.parse(t.getFinishedAt());
    } catch (DateTimeParseException e) {
      LOG.warn("Failed to parse container state terminated finishedAt: '{}'", t.getFinishedAt(), e);
      return true;
    }
    final Instant deadline = time.get().minus(podDeletionDelay);
    return finishedAt.isBefore(deadline);
  }

  @VisibleForTesting
  boolean shouldDeletePod(WorkflowInstance workflowInstance, Pod pod, String reason) {
    final String name = pod.getMetadata().getName();
    if (!debug.get()) {
      LOG.info("Deleting {} pod: {}, reason: '{}'", workflowInstance, name, reason);
      return true;
    } else {
      LOG.info("Keeping {} pod: {}, reason: '{}'", workflowInstance, name, reason);
      return false;
    }
  }

  @Override
  public void close() throws IOException {
    closer.close();
  }

  void init() {
    scheduleWithJitter(this::cleanupPods, scheduledExecutor, cleanupPodsInterval);

    final PodWatcher watcher = new PodWatcher();
    final Watch watch;
    try {
      watch = client.watchPods(watcher);
    } catch (Throwable t) {
      LOG.warn("Failed to watch pods and will rely on polling.", t);
      return;
    }

    closer.register(watch);

    scheduleWithJitter(watcher::processPodUpdates, scheduledExecutor, PROCESS_POD_UPDATE_INTERVAL);
  }

  private void cleanupPods() {
    try {
      try (Scope ignored = tracer.spanBuilder("Styx.KubernetesDockerRunner.cleanupPods")
          .setRecordEvents(true)
          .setSampler(Samplers.alwaysSample())
          .startScopedSpan()) {
        tryCleanupPods();
      }
    } catch (Throwable t) {
      LOG.warn("Error while cleaning pods", t);
    }
  }

  /**
   * Deletes stale workflow instance execution pods.
   */
  @VisibleForTesting
  void tryCleanupPods() {
    var pods = client.listPods().getItems();
    pods.stream()
        .map(pod -> runAsync(guard(() -> tryCleanupPod(pod)), executor))
        .collect(toList())
        .forEach(CompletableFuture::join);
    tracer.getCurrentSpan().addAnnotation("processed",
        Map.of("pods", AttributeValue.longAttributeValue(pods.size())));

  }

  private void tryCleanupPod(Pod pod) {
    // Do not include all pod span in parent span to avoid it growing too big
    tracer.spanBuilderWithExplicitParent("Styx.KubernetesDockerRunner.tryCleanupPod", null)
        .startSpanAndRun(() -> tryCleanupPod0(pod));
  }

  private void tryCleanupPod0(Pod pod) {
    var workflowInstance = readPodWorkflowInstance(pod);
    if (workflowInstance.isEmpty()) {
      return;
    }
    var runState = stateManager.getActiveState(workflowInstance.orElseThrow());
    var shouldDelete = runState.isPresent() && isPodRunState(pod, runState.orElseThrow())
                       ? shouldDeletePodWithRunState(workflowInstance.orElseThrow(), pod, runState.orElseThrow())
                       : shouldDeletePodWithoutRunState(workflowInstance.orElseThrow(), pod);
    if (shouldDelete) {
      client.deletePod(pod.getMetadata().getName());
    }
  }

  private static Optional<WorkflowInstance> readPodWorkflowInstance(Pod pod) {
    final Map<String, String> annotations = pod.getMetadata().getAnnotations();
    final String podName = pod.getMetadata().getName();
    if (annotations == null || !annotations.containsKey(KubernetesDockerRunner.STYX_WORKFLOW_INSTANCE_ANNOTATION)) {
      LOG.warn("[AUDIT] Got pod without workflow instance annotation {}", podName);
      return Optional.empty();
    }

    final WorkflowInstance workflowInstance = WorkflowInstance.parseKey(
        annotations.get(KubernetesDockerRunner.STYX_WORKFLOW_INSTANCE_ANNOTATION));

    return Optional.of(workflowInstance);
  }

  private Optional<RunState> lookupPodRunState(Pod pod, WorkflowInstance workflowInstance) {
    final Optional<RunState> runStateOpt = stateManager.getActiveState(workflowInstance);
    if (runStateOpt.isEmpty()) {
      LOG.debug("Pod event for unknown or inactive workflow instance {}", workflowInstance);
      return Optional.empty();
    }
    return runStateOpt.filter(runState -> isPodRunState(pod, runState));
  }

  private boolean isPodRunState(Pod pod, RunState runState) {
    final String podName = pod.getMetadata().getName();

    final Optional<String> executionIdOpt = runState.data().executionId();
    if (executionIdOpt.isEmpty()) {
      LOG.debug("Pod event for state with no current executionId: {}", podName);
      return false;
    }

    final String executionId = executionIdOpt.get();
    if (!podName.equals(executionId)) {
      LOG.debug("Pod event not matching current exec id, current:{} != pod:{}",
          executionId, podName);
      return false;
    }

    return true;
  }

  private void emitPodEvents(Pod pod, RunState runState) {
    final List<Event> events = translate(runState.workflowInstance(), runState, pod, stats);

    for (int i = 0; i < events.size(); ++i) {
      final Event event = events.get(i);
      if (event.accept(new PullImageErrorMatcher())) {
        stats.recordPullImageError();
      }
      if (EventUtil.name(event).equals("started")) {
        runState.data().executionId().ifPresent(stats::recordRunning);
      }

      try {
        // TODO: spoofing counter values like this can give unexpected results, e.g. if we emit two events here the
        // first one might be discarded and the second one accepted.
        stateManager.receive(event, runState.counter() + i);
      } catch (StateTransitionConflictException e) {
        LOG.debug("State transition conflict on kubernetes pod event: {}", event, e);
        return;
      } catch (CounterCapacityException e) {
        LOG.debug("Counter capacity exhausted when processing pod event: {}", event, e);
        return;
      } catch (IsClosedException ignore) {
        return;
      }
    }
  }

  private void logEvent(Watcher.Action action, Pod pod, String resourceVersion,
                        boolean polled) {
    final String podName = pod.getMetadata().getName();
    final String workflowInstance = Optional.ofNullable(pod.getMetadata().getAnnotations())
        .map(annotations -> annotations.get(STYX_WORKFLOW_INSTANCE_ANNOTATION))
        .orElse("N/A");
    final String status = readStatus(pod);

    LOG.info("{}Pod event for {} ({}) at resource version {}, action: {}, workflow instance: {}, status: {}",
             polled ? "Polled: " : "", podName, pod.getMetadata().getUid(), resourceVersion, action, workflowInstance,
             status);
  }

  private String readStatus(Pod pod) {
    try {
      return OBJECT_MAPPER.writeValueAsString(pod.getStatus());
    } catch (JsonProcessingException e) {
      return pod.getStatus().toString();
    }
  }

  public class PodWatcher implements Watcher<Pod> {

    private final ConcurrentMap<String, WorkflowInstance> podUpdates = new ConcurrentHashMap<>();

    /**
     * @implNote In order to be able to keep up with the stream of events from k8s, this method should
     *     not perform any expensive processing or blocking IO.
     */
    @Override
    public void eventReceived(Action action, Pod pod) {

      if (pod == null) {
        return;
      }

      logEvent(action, pod, pod.getMetadata().getResourceVersion(), false);

      // Ignore pod deletions
      if (action == Watcher.Action.DELETED) {
        return;
      }

      // Ignore non-styx pods
      final Optional<WorkflowInstance> workflowInstance = readPodWorkflowInstance(pod);
      if (workflowInstance.isEmpty()) {
        return;
      }

      // Flag this pod for later processing. Note that instead of storing the received pod status here,
      // a new status is fetched later, in order to avoid observing pod statuses out-of-order.
      podUpdates.put(pod.getMetadata().getName(), workflowInstance.get());
    }

    void processPodUpdates() {
      // Get a batch of pods to process
      final Set<String> podNames = ImmutableSet.copyOf(podUpdates.keySet());

      LOG.debug("Processing pod updates: {}", podNames.size());

      // Process the batch in parallel
      podNames.stream()
          .map(podName -> {
            // Remove from change set before processing in order to not lose updates
            final WorkflowInstance instance = podUpdates.remove(podName);
            return runAsync(guard(() -> processPodUpdate(podName, instance)), executor);
          })
          .collect(toList())
          .forEach(CompletableFuture::join);
    }

    private void processPodUpdate(String podName, WorkflowInstance instance) {
      LOG.debug("Processing pod update: {}: {}", podName, instance);

      var podOpt = client.getPod(podName);
      if (podOpt.isEmpty()) {
        return;
      }
      var pod = podOpt.orElseThrow();

      final Optional<RunState> runState = lookupPodRunState(pod, instance);
      if (runState.isEmpty()) {
        return;
      }

      emitPodEvents(pod, runState.get());
    }

    @Override
    public void onClose(KubernetesClientException e) {
      LOG.warn("Watch closed", e);
    }
  }

  // fixme: add a Cause enum to the runError() event instead of this string matching
  private static class PullImageErrorMatcher implements EventVisitor<Boolean> {

    @Override
    public Boolean timeTrigger(WorkflowInstance workflowInstance) {
      return false;
    }

    @Override
    public Boolean triggerExecution(WorkflowInstance workflowInstance, Trigger trigger,
        TriggerParameters parameters) {
      return false;
    }

    @Override
    public Boolean info(WorkflowInstance workflowInstance, Message message) {
      return false;
    }

    @Override
    public Boolean dequeue(WorkflowInstance workflowInstance, Set<String> resourceIds) {
      return false;
    }

    @Override
    public Boolean created(WorkflowInstance workflowInstance, String executionId, String dockerImage) {
      return false;
    }

    @Override
    public Boolean submit(WorkflowInstance workflowInstance, ExecutionDescription executionDescription,
        String executionId) {
      return false;
    }

    @Override
    public Boolean submitted(WorkflowInstance workflowInstance, String executionId, String runnerId) {
      return false;
    }

    @Override
    public Boolean started(WorkflowInstance workflowInstance) {
      return false;
    }

    @Override
    public Boolean terminate(WorkflowInstance workflowInstance, Optional<Integer> exitCode) {
      return false;
    }

    @Override
    public Boolean runError(WorkflowInstance workflowInstance, String message) {
      return message.contains("failed to pull");
    }

    @Override
    public Boolean success(WorkflowInstance workflowInstance) {
      return false;
    }

    @Override
    public Boolean retryAfter(WorkflowInstance workflowInstance, long delayMillis) {
      return false;
    }

    @Override
    public Boolean retry(WorkflowInstance workflowInstance) {
      return false;
    }

    @Override
    public Boolean stop(WorkflowInstance workflowInstance) {
      return false;
    }

    @Override
    public Boolean timeout(WorkflowInstance workflowInstance) {
      return false;
    }

    @Override
    public Boolean halt(WorkflowInstance workflowInstance) {
      return false;
    }
  }

  @AutoMatter
  interface KubernetesSecretSpec {
    Optional<WorkflowConfiguration.Secret> customSecret();
    Optional<String> serviceAccountSecret();

    static KubernetesSecretSpecBuilder builder() {
      return new KubernetesSecretSpecBuilder();
    }
  }
}<|MERGE_RESOLUTION|>--- conflicted
+++ resolved
@@ -157,6 +157,7 @@
   private final Time time;
   private final ExecutorService executor;
 
+  @VisibleForTesting
   KubernetesDockerRunner(String id, Fabric8KubernetesClient client, StateManager stateManager, Stats stats,
                          KubernetesGCPServiceAccountSecretManager serviceAccountSecretManager,
                          Debug debug, String styxEnvironment,
@@ -181,12 +182,7 @@
         register(closer, new ForkJoinPool(K8S_POD_PROCESSING_THREADS), "kubernetes-executor"));
   }
 
-<<<<<<< HEAD
   KubernetesDockerRunner(String id, Fabric8KubernetesClient client, StateManager stateManager, Stats stats,
-=======
-  @VisibleForTesting
-  KubernetesDockerRunner(Fabric8KubernetesClient client, StateManager stateManager, Stats stats,
->>>>>>> f80dbbb9
                          KubernetesGCPServiceAccountSecretManager serviceAccountSecretManager,
                          Debug debug, String styxEnvironment, Set<String> secretWhitelist) {
     this(id, client, stateManager, stats, serviceAccountSecretManager, debug, styxEnvironment, secretWhitelist,
