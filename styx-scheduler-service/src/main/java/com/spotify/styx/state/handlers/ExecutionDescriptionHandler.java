--- conflicted
+++ resolved
@@ -31,13 +31,8 @@
 import com.spotify.styx.model.WorkflowInstance;
 import com.spotify.styx.state.OutputHandler;
 import com.spotify.styx.state.RunState;
-<<<<<<< HEAD
-=======
 import com.spotify.styx.state.StateData;
-import com.spotify.styx.state.StateManager;
->>>>>>> 00c8ac30
 import com.spotify.styx.storage.Storage;
-import com.spotify.styx.util.IsClosedException;
 import com.spotify.styx.util.MissingRequiredPropertyException;
 import com.spotify.styx.util.ResourceNotFoundException;
 import com.spotify.styx.util.WorkflowValidator;
@@ -46,11 +41,8 @@
 import java.util.Collections;
 import java.util.HashMap;
 import java.util.List;
-<<<<<<< HEAD
+import java.util.Map;
 import java.util.Optional;
-=======
-import java.util.Map;
->>>>>>> 00c8ac30
 import java.util.UUID;
 import org.slf4j.Logger;
 import org.slf4j.LoggerFactory;
@@ -78,9 +70,8 @@
     switch (state.state()) {
       case PREPARE:
         try {
-<<<<<<< HEAD
           return Optional.of(Event.submit(
-              state.workflowInstance(), getExecDescription(workflowInstance), createExecutionId()));
+              state.workflowInstance(), getExecDescription(workflowInstance, state.data()), createExecutionId()));
         } catch (ResourceNotFoundException e) {
           LOG.info("Workflow {} does not exist, halting {}", workflowInstance.workflowId(),
                    workflowInstance);
@@ -90,30 +81,8 @@
                    + state.workflowInstance().toKey(), e);
           return Optional.of(Event.halt(workflowInstance));
         } catch (IOException e) {
-          LOG.error("Failed to retrieve execution description for " + state.workflowInstance().toKey(), e);
+          LOG.error("Failed to retrieve execution description for " + state.workflowInstance(), e);
           return Optional.of(Event.runError(state.workflowInstance(), e.getMessage()));
-=======
-          final Event submitEvent = Event.submit(
-              state.workflowInstance(), getExecDescription(workflowInstance, state.data()), createExecutionId());
-          try {
-            stateManager.receive(submitEvent);
-          } catch (IsClosedException isClosedException) {
-            LOG.warn("Could not send 'submit' event", isClosedException);
-          }
-        } catch (ResourceNotFoundException e) {
-          LOG.info("Halting {}: {}", workflowInstance, e.getMessage());
-          stateManager.receiveIgnoreClosed(Event.halt(workflowInstance));
-        } catch (MissingRequiredPropertyException e) {
-          LOG.warn("Failed to prepare execution description for " + state.workflowInstance(), e);
-          stateManager.receiveIgnoreClosed(Event.halt(workflowInstance));
-        } catch (IOException e) {
-          try {
-            LOG.error("Failed to retrieve execution description for " + state.workflowInstance(), e);
-            stateManager.receive(Event.runError(state.workflowInstance(), e.getMessage()));
-          } catch (IsClosedException isClosedException) {
-            LOG.warn("Failed to send 'runError' event", isClosedException);
-          }
->>>>>>> 00c8ac30
         }
 
       default:
